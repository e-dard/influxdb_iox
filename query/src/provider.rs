//! Implementation of a DataFusion `TableProvider` in terms of `QueryChunk`s

use std::sync::Arc;

use arrow::{datatypes::SchemaRef as ArrowSchemaRef, error::ArrowError};
use datafusion::{
    datasource::{
        datasource::{Statistics, TableProviderFilterPushDown},
        TableProvider,
    },
    error::{DataFusionError, Result as DataFusionResult},
    logical_plan::Expr,
    physical_plan::{
        expressions::{col as physical_col, PhysicalSortExpr},
        projection::ProjectionExec,
        sort::SortExec,
        sort_preserving_merge::SortPreservingMergeExec,
        union::UnionExec,
        ExecutionPlan,
    },
};
use internal_types::schema::{merge::SchemaMerger, sort::SortKey, Schema};
use observability_deps::tracing::{debug, info, trace};

use crate::{
    compute_sort_key,
    predicate::{Predicate, PredicateBuilder},
    util::arrow_sort_key_exprs,
    QueryChunk,
};

use snafu::{ResultExt, Snafu};

mod adapter;
mod deduplicate;
mod overlap;
mod physical;
use self::{
    deduplicate::DeduplicateExec, overlap::group_potential_duplicates, physical::IOxReadFilterNode,
};

// TODO(edd): temp experiment - should wire in `_batch_size` in the
// table provider.
pub const BATCH_SIZE: usize = 1025 * 25;

#[derive(Debug, Snafu)]
pub enum Error {
    #[snafu(display(
        "Internal error: no chunk pruner provided to builder for {}",
        table_name,
    ))]
    InternalNoChunkPruner { table_name: String },

    #[snafu(display("Internal error: Cannot create projection select expr '{}'", source,))]
    InternalSelectExpr {
        source: datafusion::error::DataFusionError,
    },

    #[snafu(display("Internal error adding sort operator '{}'", source,))]
    InternalSort {
        source: datafusion::error::DataFusionError,
    },

    #[snafu(display("Internal error adding projection operator '{}'", source,))]
    InternalProjection {
        source: datafusion::error::DataFusionError,
    },

    #[snafu(display("Internal error: Can not group chunks '{}'", source,))]
    InternalChunkGrouping { source: self::overlap::Error },
}
pub type Result<T, E = Error> = std::result::Result<T, E>;

impl From<Error> for ArrowError {
    // Wrap an error into an arrow error
    fn from(e: Error) -> Self {
        Self::ExternalError(Box::new(e))
    }
}

impl From<Error> for DataFusionError {
    // Wrap an error into a datafusion error
    fn from(e: Error) -> Self {
        Self::ArrowError(e.into())
    }
}

/// Something that can prune chunks based on their metadata
pub trait ChunkPruner<C: QueryChunk>: Sync + Send + std::fmt::Debug {
    /// prune `chunks`, if possible, based on predicate.
    fn prune_chunks(&self, chunks: Vec<Arc<C>>, predicate: &Predicate) -> Vec<Arc<C>>;
}

/// Builds a `ChunkTableProvider` from a series of `QueryChunk`s
/// and ensures the schema across the chunks is compatible and
/// consistent.
#[derive(Debug)]
pub struct ProviderBuilder<C: QueryChunk + 'static> {
    table_name: Arc<str>,
    schema: Arc<Schema>,
    chunk_pruner: Option<Arc<dyn ChunkPruner<C>>>,
    chunks: Vec<Arc<C>>,
    /// have the scan output sorted ok PK
    sort_output: bool, 
}

impl<C: QueryChunk> ProviderBuilder<C> {
    pub fn new(table_name: impl AsRef<str>, schema: Arc<Schema>) -> Self {
        Self {
            table_name: Arc::from(table_name.as_ref()),
            schema,
            chunk_pruner: None,
            chunks: Vec::new(),
            sort_output: false, // never sort the output unless explicitly specified
        }
    }

    pub fn sort_output(mut self) {
        self.sort_output = true;
    }

    /// Add a new chunk to this provider
    pub fn add_chunk(mut self, chunk: Arc<C>) -> Self {
        self.chunks.push(chunk);
        self
    }

    /// Specify a `ChunkPruner` for the provider that will apply
    /// additional chunk level pruning based on pushed down predicates
    pub fn add_pruner(mut self, chunk_pruner: Arc<dyn ChunkPruner<C>>) -> Self {
        assert!(
            self.chunk_pruner.is_none(),
            "Chunk pruner already specified"
        );
        self.chunk_pruner = Some(chunk_pruner);
        self
    }

    /// Specify a `ChunkPruner` for the provider that does no
    /// additional pruning based on pushed down predicates.
    ///
    /// Some planners, such as InfluxRPC which apply all predicates
    /// when they get the initial list of chunks, do not need an
    /// additional pass.
    pub fn add_no_op_pruner(self) -> Self {
        let chunk_pruner = Arc::new(NoOpPruner {});
        self.add_pruner(chunk_pruner)
    }

    /// Create the Provider
    pub fn build(self) -> Result<ChunkTableProvider<C>> {
        let chunk_pruner = match self.chunk_pruner {
            Some(chunk_pruner) => chunk_pruner,
            None => {
                return InternalNoChunkPruner {
                    table_name: self.table_name.as_ref(),
                }
                .fail()
            }
        };

        Ok(ChunkTableProvider {
            iox_schema: self.schema,
            chunk_pruner,
            table_name: self.table_name,
            chunks: self.chunks,
            sort_output: self.sort_output,
        })
    }
}

/// Implementation of a DataFusion TableProvider in terms of QueryChunks
///
/// This allows DataFusion to see data from Chunks as a single table, as well as
/// push predicates and selections down to chunks
#[derive(Debug)]
pub struct ChunkTableProvider<C: QueryChunk + 'static> {
    table_name: Arc<str>,
    /// The IOx schema (wrapper around Arrow Schemaref) for this table
    iox_schema: Arc<Schema>,
    /// Something that can prune chunks
    chunk_pruner: Arc<dyn ChunkPruner<C>>,
    // The chunks
    chunks: Vec<Arc<C>>,
    /// have the scan output sorted ok PK
    sort_output: bool, 
}

impl<C: QueryChunk + 'static> ChunkTableProvider<C> {
    /// Return the IOx schema view for the data provided by this provider
    pub fn iox_schema(&self) -> Arc<Schema> {
        Arc::clone(&self.iox_schema)
    }

    /// Return the Arrow schema view for the data provided by this provider
    pub fn arrow_schema(&self) -> ArrowSchemaRef {
        self.iox_schema.as_arrow()
    }

    /// Return the table name
    pub fn table_name(&self) -> &str {
        self.table_name.as_ref()
    }
}

impl<C: QueryChunk + 'static> TableProvider for ChunkTableProvider<C> {
    fn as_any(&self) -> &dyn std::any::Any {
        self
    }

    /// Schema with all available columns across all chunks
    fn schema(&self) -> ArrowSchemaRef {
        self.arrow_schema()
    }

    fn scan(
        &self,
        projection: &Option<Vec<usize>>,
        _batch_size: usize,
        filters: &[Expr],
        _limit: Option<usize>,
    ) -> std::result::Result<Arc<dyn ExecutionPlan>, DataFusionError> {
        // Note that `filters` don't actually need to be evaluated in
        // the scan for the plans to be correct, they are an extra
        // optimization for providers which can offer them
        let predicate = PredicateBuilder::default()
            .add_pushdown_exprs(filters)
            .build();

        // Now we have a second attempt to prune out chunks based on
        // metadata using the pushed down predicate (e.g. in SQL).
        let chunks: Vec<Arc<C>> = self.chunks.to_vec();
        let num_initial_chunks = chunks.len();
        let chunks = self.chunk_pruner.prune_chunks(chunks, &predicate);
        debug!(%predicate, num_initial_chunks, num_final_chunks=chunks.len(), "pruned with pushed down predicates");

        // Figure out the schema of the requested output
        let scan_schema = match projection {
            Some(indicies) => Arc::new(self.iox_schema.select_by_indices(indicies)),
            None => Arc::clone(&self.iox_schema),
        };

        // This debug shows the self.arrow_schema() includes all columns in all chunks
        // which means the schema of all chunks are merged before invoking this scan
        trace!("all chunks schema: {:#?}", self.arrow_schema());
        // However, the schema of each chunk is still in its original form which does not
        // include the merged columns of other chunks. The code below (put in comments on purpose) proves it
        // for chunk in chunks.clone() {
        //     trace!("Schema of chunk {}: {:#?}", chunk.id(), chunk.schema());
        // }

        let mut deduplicate = Deduplicater::new();
        let plan = deduplicate.build_scan_plan(
            Arc::clone(&self.table_name),
            scan_schema,
            chunks,
            predicate,
            self.sort_output,
        )?;

        Ok(plan)
    }

    fn statistics(&self) -> Statistics {
        // TODO translate IOx stats to DataFusion statistics
        Statistics::default()
    }

    fn supports_filter_pushdown(
        &self,
        _filter: &Expr,
    ) -> DataFusionResult<TableProviderFilterPushDown> {
        Ok(TableProviderFilterPushDown::Inexact)
    }
}

#[derive(Clone, Debug, Default)]
/// A deduplicater that deduplicate the duplicated data during scan execution
pub(crate) struct Deduplicater<C: QueryChunk + 'static> {
    // a vector of a vector of overlapped chunks
    pub overlapped_chunks_set: Vec<Vec<Arc<C>>>,

    // a vector of non-overlapped chunks each have duplicates in itself
    pub in_chunk_duplicates_chunks: Vec<Arc<C>>,

    // a vector of non-overlapped and non-duplicates chunks
    pub no_duplicates_chunks: Vec<Arc<C>>,
}

impl<C: QueryChunk + 'static> Deduplicater<C> {
    fn new() -> Self {
        Self {
            overlapped_chunks_set: vec![],
            in_chunk_duplicates_chunks: vec![],
            no_duplicates_chunks: vec![],
        }
    }

    /// The IOx scan process needs to deduplicate data if there are duplicates. Hence it will look
    /// like below. 
    /// Depending on the parameter, sort_output, the output data of plan will be either sorted or not sorted.
    /// In the case of sorted plan, plan will include 2 extra operators: the final SortPreservingMergeExec on top and the SortExec 
    ///   on top of Chunk 4's IOxReadFilterNode. Detail:
    /// In this example, there are 4 chunks and should be read bottom up as follows:
    ///  . Chunks 1 and 2 overlap and need to get deduplicated. This includes these main steps:
    ///     i. Read/scan/steam the chunk: IOxReadFilterNode.
    ///     ii. Sort each chunk if they are not sorted yet: SortExec.
    ///     iii. Merge the sorted chunks into one stream: SortPreservingMergeExc.
    ///     iv. Deduplicate the sorted stream: DeduplicateExec
    ///     Output data of this branch will be sorted as the result of the deduplication.
    ///  . Chunk 3 does not overlap with others but has duplicates in it self, hence it only needs to get
    ///      sorted if needed, then deduplicated.
    ///     Output data of this branch will be sorted as the result of the deduplication.
    ///  . Chunk 4 neither overlaps with other chunks nor has duplicates in itself, hence it does not
    ///      need any extra besides chunk reading.
    ///     Output data of this branch may NOT be sorted and usually in its input order.
    /// The final UnionExec on top (just below the top SortPreservingMergeExec) is to union the streams below. 
    ///   If there is only one stream, UnionExec will not be added into the plan.
    /// In the case the parameter sort_output is true, the output of the plan must be sorted. This is done by 
    ///   adding 2 operators: SortExec on top of chunk 4 to sort that chunk, and the top SortPreservingMergeExec
    ///   to merge all four already sorted streams.
    /// ```text
    ///                                      ┌───────────────────────┐
    ///                                      │SortPreservingMergeExec│   <-- This is added if sort_output = true
    ///                                      └───────────────────────┘
    ///                                               ▲
    ///                                               │
    ///                                      ┌─────────────────┐
    ///                                      │    UnionExec    │
    ///                                      │                 │
    ///                                      └─────────────────┘
    ///                                               ▲
    ///                                               │
    ///                        ┌──────────────────────┴───────────┬─────────────────────┐
    ///                        │                                  │                     │
    ///                        │                                  │                     │
    ///               ┌─────────────────┐                ┌─────────────────┐   ┌─────────────────┐
    ///               │ DeduplicateExec │                │ DeduplicateExec │   │     SortExec    │  <-- This is added if sort_output = true
    ///               └─────────────────┘                └─────────────────┘   │    (Optional)   │
    ///                        ▲                                  ▲            └─────────────────┘
    ///                        │                                  │                     ▲
    ///            ┌───────────────────────┐                      │                     │
    ///            │SortPreservingMergeExec│                      │             ┌─────────────────┐
    ///            └───────────────────────┘                      │             │IOxReadFilterNode│
    ///                        ▲                                  │             │    (Chunk 4)    │
    ///                        │                                  │             └─────────────────┘
    ///            ┌───────────────────────┐                      │
    ///            │       UnionExec       │                      │
    ///            └───────────────────────┘                      │
    ///                       ▲                                   |
    ///                       │                                   |
    ///           ┌───────────┴───────────┐                       │
    ///           │                       │                       │
    ///  ┌─────────────────┐     ┌─────────────────┐    ┌─────────────────┐
    ///  │    SortExec     │     │    SortExec     │    │    SortExec     │
    ///  │   (optional)    │     │   (optional)    │    │   (optional)    │
    ///  └─────────────────┘     └─────────────────┘    └─────────────────┘
    ///           ▲                       ▲                      ▲
    ///           │                       │                      │
    ///           │                       │                      │
    ///  ┌─────────────────┐     ┌─────────────────┐    ┌─────────────────┐
    ///  │IOxReadFilterNode│     │IOxReadFilterNode│    │IOxReadFilterNode│
    ///  │    (Chunk 1)    │     │    (Chunk 2)    │    │    (Chunk 3)    │
    ///  └─────────────────┘     └─────────────────┘    └─────────────────┘
    ///```
    fn build_scan_plan(
        &mut self,
        table_name: Arc<str>,
        output_schema: Arc<Schema>,
        chunks: Vec<Arc<C>>,
        predicate: Predicate,
        sort_output: bool,
    ) -> Result<Arc<dyn ExecutionPlan>> {
        // find overlapped chunks and put them into the right group
        self.split_overlapped_chunks(chunks.to_vec())?;

        // Initialize an empty sort key
        let mut output_sort_key = SortKey::with_capacity(0);
        if sort_output {
            // Compute the output sort key which is the super key of chunks' keys base on their data cardinality
            output_sort_key = compute_sort_key(chunks.iter().map(|x| x.summary()));
        }

        // Building plans
        let mut plans: Vec<Arc<dyn ExecutionPlan>> = vec![];
        if self.no_duplicates() {
            // Neither overlaps nor duplicates, no deduplicating needed
<<<<<<< HEAD
            let mut non_duplicate_plans = Self::build_plans_for_non_duplicates_chunks(
=======
            trace!("All chunks in the scan neither overlap nor duplicates. The scan is simply an IOxReaderFilterNode");
            let plan = Self::build_plans_for_non_duplicates_chunk(
>>>>>>> a27d8fd8
                Arc::clone(&table_name),
                Arc::clone(&output_schema),
                chunks.to_owned(),
                predicate,
                &output_sort_key,
            )?;
            plans.append(&mut non_duplicate_plans);
        } else {
            trace!(overlapped_chunks=?self.overlapped_chunks_set.len(),
                in_chunk_duplicates=?self.in_chunk_duplicates_chunks.len(),
                no_duplicates_chunks=?self.no_duplicates_chunks.len(),
                "Chunks after classifying: ");

            // Go over overlapped set, build deduplicate plan for each vector of overlapped chunks
            for overlapped_chunks in self.overlapped_chunks_set.to_vec() {
                plans.push(Self::build_deduplicate_plan_for_overlapped_chunks(
                    Arc::clone(&table_name),
                    Arc::clone(&output_schema),
                    overlapped_chunks.to_owned(),
                    predicate.clone(),
                    &output_sort_key,
                )?);
            }

            // Go over each in_chunk_duplicates_chunks, build deduplicate plan for each
            for chunk_with_duplicates in self.in_chunk_duplicates_chunks.to_vec() {
                plans.push(Self::build_deduplicate_plan_for_chunk_with_duplicates(
                    Arc::clone(&table_name),
                    Arc::clone(&output_schema),
                    chunk_with_duplicates.to_owned(),
                    predicate.clone(),
                    &output_sort_key,
                )?);
            }

            // Go over non_duplicates_chunks, build a plan for it
            for no_duplicates_chunk in self.no_duplicates_chunks.to_vec() {
                plans.push(Self::build_plan_for_non_duplicates_chunk(
                    Arc::clone(&table_name),
                    Arc::clone(&output_schema),
                    no_duplicates_chunk.to_owned(),
                    predicate.clone(),
                    &output_sort_key,
                )?);
            }
        }

        match plans.len() {
            // No plan generated. Something must go wrong
            // Even if the chunks are empty, IOxReadFilterNode is still created
            0 => panic!("Internal error generating deduplicate plan"),
            // Only one plan, no need to add union node
            // Return the plan itself
            // This only plan will be already sorted if sort_output is true
            1 => Ok(plans.remove(0)),
            // Has many plans and need to union them
            _ => {
                // Union all sub plans
                let plan = Arc::new(UnionExec::new(plans));
                if !sort_output {
                    return Ok(plan);
                }

                // Sort merge the sorted plans
                let sort_exprs = arrow_sort_key_exprs(output_sort_key, &plan.schema());
                Ok(Arc::new(SortPreservingMergeExec::new(
                    sort_exprs, plan, BATCH_SIZE,
                )))
            }
        }
    }

    /// discover overlaps and split them into three groups:
    ///  1. vector of vector of overlapped chunks
    ///  2. vector of non-overlapped chunks, each have duplicates in itself
    ///  3. vectors of non-overlapped chunks without duplicates
    fn split_overlapped_chunks(&mut self, chunks: Vec<Arc<C>>) -> Result<()> {
        // Find all groups based on statstics
        let groups = group_potential_duplicates(chunks).context(InternalChunkGrouping)?;

        for mut group in groups {
            if group.len() == 1 {
                if group[0].may_contain_pk_duplicates() {
                    self.in_chunk_duplicates_chunks.append(&mut group);
                } else {
                    self.no_duplicates_chunks.append(&mut group);
                }
            } else {
                self.overlapped_chunks_set.push(group)
            }
        }
        Ok(())
    }

    /// Return true if all chunks neither overlap nor have duplicates in itself
    fn no_duplicates(&self) -> bool {
        self.overlapped_chunks_set.is_empty() && self.in_chunk_duplicates_chunks.is_empty()
    }

    /// Return deduplicate plan for the given overlapped chunks
    ///
    /// The plan will look like this
    ///
    /// ```text
    ///               ┌─────────────────┐
    ///               │ ProjectionExec  │
    ///               │  (optional)     │
    ///               └─────────────────┘
    ///                        ▲
    ///                        │
    ///               ┌─────────────────┐
    ///               │ DeduplicateExec │
    ///               └─────────────────┘
    ///                        ▲
    ///                        │
    ///            ┌───────────────────────┐
    ///            │SortPreservingMergeExec│
    ///            └───────────────────────┘
    ///                        ▲
    ///                        │
    ///            ┌───────────────────────┐
    ///            │       UnionExec       │
    ///            └───────────────────────┘
    ///                       ▲
    ///                       │
    ///           ┌───────────┴───────────┐
    ///           │                       │
    ///  ┌─────────────────┐        ┌─────────────────┐
    ///  │    SortExec     │ ...    │    SortExec     │
    ///  │   (optional)    │        │   (optional)    │
    ///  └─────────────────┘        └─────────────────┘
    ///           ▲                          ▲
    ///           │          ...             │
    ///           │                          │
    ///  ┌─────────────────┐        ┌─────────────────┐
    ///  │IOxReadFilterNode│        │IOxReadFilterNode│
    ///  │    (Chunk 1)    │ ...    │    (Chunk n)    │
    ///  └─────────────────┘        └─────────────────┘
    ///```
    fn build_deduplicate_plan_for_overlapped_chunks(
        table_name: Arc<str>,
        output_schema: Arc<Schema>,
        chunks: Vec<Arc<C>>, // These chunks are identified overlapped
        predicate: Predicate,
        super_sort_key: &SortKey<'_>,
    ) -> Result<Arc<dyn ExecutionPlan>> {
        // Note that we may need to sort/deduplicate based on tag
        // columns which do not appear in the output

        let pk_schema = Self::compute_pk_schema(&chunks);
        let input_schema = Self::compute_input_schema(&output_schema, &pk_schema);

        // Compute the output sort key which is the super key of chunks' keys base on their data cardinality
        let chunks_sort_key = compute_sort_key(chunks.iter().map(|x| x.summary()));
        // get super key of these chunks with the input one
        let mut output_sort_key = chunks_sort_key;
        if !super_sort_key.is_empty() {
            if let Some(sort_key) = SortKey::try_merge_key(super_sort_key, &output_sort_key) {
                output_sort_key = sort_key;
            } else {
                panic!("No sort key found for the input chunks");
            }
        }
        trace!(output_sort_key=?output_sort_key, "Computed the sort key for the input chunks");

        trace!(
            ?output_schema,
            ?pk_schema,
            ?input_schema,
            "creating deduplicate plan for overlapped chunks"
        );

        // Build sort plan for each chunk
        let sorted_chunk_plans: Result<Vec<Arc<dyn ExecutionPlan>>> = chunks
            .iter()
            .map(|chunk| {
                Self::build_sort_plan_for_read_filter(
                    Arc::clone(&table_name),
                    Arc::clone(&input_schema),
                    Arc::clone(&chunk),
                    predicate.clone(),
                    &output_sort_key,
                )
            })
            .collect();

        // Union the plans
        // The UnionExec operator only streams all chunks (aka partitions in Datafusion) and
        // keep them in separate chunks which exactly what we need here
        let plan = UnionExec::new(sorted_chunk_plans?);

        // Now (sort) merge the already sorted chunks
        let sort_exprs = arrow_sort_key_exprs(output_sort_key, &plan.schema());

        let plan = Arc::new(SortPreservingMergeExec::new(
            sort_exprs.clone(),
            Arc::new(plan),
            BATCH_SIZE,
        ));

        // Add DeduplicateExc
        let plan = Self::add_deduplicate_node(sort_exprs, plan);

        // select back to the requested output schema
        Self::add_projection_node_if_needed(output_schema, plan)
    }

    /// Return deduplicate plan for a given chunk with duplicates
    /// The plan will look like this
    /// ```text
    ///                ┌─────────────────┐
    ///                │ ProjectionExec  │
    ///                │  (optional)     │
    ///                └─────────────────┘
    ///                        ▲
    ///                        │
    ///                ┌─────────────────┐
    ///                │ DeduplicateExec │
    ///                └─────────────────┘
    ///                        ▲
    ///                        │
    ///                ┌─────────────────┐
    ///                │    SortExec     │
    ///                │   (optional)    │
    ///                └─────────────────┘
    ///                        ▲
    ///                        │
    ///                ┌─────────────────┐
    ///                │IOxReadFilterNode│
    ///                │    (Chunk)      │
    ///                └─────────────────┘
    ///```
    fn build_deduplicate_plan_for_chunk_with_duplicates(
        table_name: Arc<str>,
        output_schema: Arc<Schema>,
        chunk: Arc<C>, // This chunk is identified having duplicates
        predicate: Predicate,
        super_sort_key: &SortKey<'_>,
    ) -> Result<Arc<dyn ExecutionPlan>> {
        let pk_schema = Self::compute_pk_schema(&[Arc::clone(&chunk)]);
        let input_schema = Self::compute_input_schema(&output_schema, &pk_schema);

        // Compute the output sort key for this chunk
        let chunk_sort_key = compute_sort_key(vec![chunk.summary()].into_iter());
        // get super key of this chunk with the input one
        let mut output_sort_key = chunk_sort_key;
        if !super_sort_key.is_empty() {
            if let Some(sort_key) = SortKey::try_merge_key(super_sort_key, &output_sort_key) {
                output_sort_key = sort_key;
            } else {
                panic!("No sort key found for the input chunk {}", chunk.id());
            }
        }
        trace!(output_sort_key=?output_sort_key,chunk_id=?chunk.id(), "Computed the sort key for the input chunk");

        // Create the 2 bottom nodes IOxReadFilterNode and SortExec
        let plan = Self::build_sort_plan_for_read_filter(
            table_name,
            Arc::clone(&input_schema),
            Arc::clone(&chunk),
            predicate,
            &output_sort_key,
        )?;

        // Add DeduplicateExc
        // Sort exprs for the deduplication
        let sort_exprs = arrow_sort_key_exprs(output_sort_key, &plan.schema());

        trace!(Sort_Exprs=?sort_exprs, chunk_ID=?chunk.id(), "Sort Expression for the sort operator of chunk");

        let plan = Self::add_deduplicate_node(sort_exprs, plan);

        // select back to the requested output schema
        Self::add_projection_node_if_needed(output_schema, plan)
    }

    /// Hooks DeduplicateExec on top of the given input plan
    fn add_deduplicate_node(
        sort_exprs: Vec<PhysicalSortExpr>,
        input: Arc<dyn ExecutionPlan>,
    ) -> Arc<dyn ExecutionPlan> {
        Arc::new(DeduplicateExec::new(input, sort_exprs))
    }

    /// Creates a plan that produces output_schema given a plan that
    /// produces the input schema
    ///
    /// ```text
    /// ┌─────────────────┐
    /// │ ProjectionExec  │
    /// │  (optional)     │
    /// └─────────────────┘
    ///```

    fn add_projection_node_if_needed(
        output_schema: Arc<Schema>,
        input: Arc<dyn ExecutionPlan>,
    ) -> Result<Arc<dyn ExecutionPlan>> {
        let input_schema = input.schema();
        let output_schema = output_schema.as_arrow();

        // If the schemas are the same, nothing to do
        if input_schema == output_schema {
            return Ok(input);
        }

        // build select exprs for the requested fields
        let select_exprs = output_schema
            .fields()
            .iter()
            .map(|f| {
                let field_name = f.name();
                let physical_expr =
                    physical_col(field_name, &input_schema).context(InternalSelectExpr)?;
                Ok((physical_expr, field_name.to_string()))
            })
            .collect::<Result<Vec<_>>>()?;

        let plan = ProjectionExec::try_new(select_exprs, input).context(InternalProjection)?;
        Ok(Arc::new(plan))
    }

    /// Return a sort plan for for a given chunk
    /// The plan will look like this
    /// ```text
    ///                ┌─────────────────┐
    ///                │    SortExec     │
    ///                │   (optional)    │
    ///                └─────────────────┘
    ///                          ▲
    ///                          │
    ///                          │
    ///                ┌─────────────────┐
    ///                │IOxReadFilterNode│
    ///                │    (Chunk)      │
    ///                └─────────────────┘
    ///```
    fn build_sort_plan_for_read_filter(
        table_name: Arc<str>,
        output_schema: Arc<Schema>,
        chunk: Arc<C>, // This chunk is identified having duplicates
        predicate: Predicate,
        super_sort_key: &SortKey<'_>,
    ) -> Result<Arc<dyn ExecutionPlan>> {
        // Create the bottom node IOxReadFilterNode for this chunk
        let input: Arc<dyn ExecutionPlan> = Arc::new(IOxReadFilterNode::new(
            Arc::clone(&table_name),
            output_schema.as_arrow(),
            vec![Arc::clone(&chunk)],
            predicate,
        ));

        // Add the sort operator, SortExec, if needed
        if !super_sort_key.is_empty() {
            Self::build_sort_plan(chunk, input, super_sort_key)
        } else {
            Ok(input)
        }
    }

    /// Add SortExec operator on top of the input plan of the given chunk
    /// The plan will be sorted on the chunk's primary key
    fn build_sort_plan(
        chunk: Arc<C>,
        input: Arc<dyn ExecutionPlan>,
        super_sort_key: &SortKey<'_>,
    ) -> Result<Arc<dyn ExecutionPlan>> {
        // super_sort_key cannot be empty
        if super_sort_key.is_empty() {
            panic!("Super sort key is empty");
        }

        trace!(super_sort_key=?super_sort_key, "Super sort key input to build_sort_plan");

        // Check to see if the plan is sorted on the subset of the super_sort_key
        let sort_key = chunk.sort_key();
        if let Some(chunk_sort_key) = sort_key {
            if let Some(merge_key) = SortKey::try_merge_key(super_sort_key, &chunk_sort_key) {
                if merge_key == *super_sort_key {
                    // the chunk is already sorted on the subset of the super_sort_key,
                    // no need to resort it
                    trace!(ChunkID=?chunk.id(), "Chunk is sorted and no need the sort operator");
                    return Ok(input);
                }
            } else {
                // The chunk is sorted but not on different order with super sort key.
                // Log it for investigating data set to improve performance further
                info!(chunk_type=?chunk.chunk_type(),
                    chunk_ID=?chunk.id(),
                    chunk_current_sort_order=?chunk_sort_key,
                    chunk_super_sort_key=?super_sort_key,
                    "Chunk will get resorted in build_sort_plan due to new cardinality rate between key columns");
            }
        } else {
            info!(chunk_type=?chunk.chunk_type(),
                chunk_ID=?chunk.id(),
                "Chunk is not yet sorted and will get sorted in build_sort_plan");
        }

        // Build the chunk's sort key that is a subset of the super_sort_key
        //
        // First get the chunk pk columns
        let schema = chunk.schema();
        let key_columns = schema.primary_key();

        // Now get the key subset of the super key that includes the chunk's pk columns
        let chunk_sort_key = super_sort_key.selected_sort_key(key_columns.clone());

        info!(chunk_type=?chunk.chunk_type(),
            chunk_ID=?chunk.id(),
            pk_columns=?key_columns,
            sort_key=?chunk_sort_key,
             "Chunk is getting sorted");

        // Build arrow sort expression for the chunk sort key
        let input_schema = input.schema();
        let sort_exprs = arrow_sort_key_exprs(chunk_sort_key, &input_schema);

        trace!(Sort_Exprs=?sort_exprs, Chunk_ID=?chunk.id(), "Sort Expression for the sort operator of chunk");

        // Create SortExec operator
        Ok(Arc::new(
            SortExec::try_new(sort_exprs, input).context(InternalSort)?,
        ))
    }

    /// Return the simplest IOx scan plan of a given chunk which is IOxReadFilterNode
    /// ```text
    ///                ┌─────────────────┐
    ///                │    SortExec     │
    ///                │   (optional)    │   <-- Only added if the input super_sort_key is not empty
    ///                └─────────────────┘
    ///                          ▲
    ///                          │
    ///                          │
    ///                ┌─────────────────┐
    ///                │IOxReadFilterNode│
    ///                │    (Chunk)      │
    ///                └─────────────────┘
    ///```
    fn build_plan_for_non_duplicates_chunk(
        table_name: Arc<str>,
        output_schema: Arc<Schema>,
        chunk: Arc<C>, // This chunk is identified having no duplicates
        predicate: Predicate,
        super_sort_key: &SortKey<'_>,
    ) -> Result<Arc<dyn ExecutionPlan>> {
        Self::build_sort_plan_for_read_filter(
            table_name,
            output_schema,
            chunk,
            predicate,
            super_sort_key,
        )
    }

    /// Return either:
    ///   the simplest IOx scan plan for many chunks which is IOxReadFilterNode
    ///   if the input super_sor_key is empty
    /// ```text
    ///                ┌─────────────────┐
    ///                │IOxReadFilterNode│
    ///                │ (Many Chunks)   │
    ///                └─────────────────┘
    ///```
    ///
    /// Otherwise, many plans like this
    ///
    /// ```text
    ///   ┌─────────────────┐             ┌─────────────────┐
    ///   │    SortExec     │             │    SortExec     │
    ///   │   (optional)    │             │   (optional)    │
    ///   └─────────────────┘             └─────────────────┘
    ///            ▲                               ▲         
    ///            │            .....              │         
    ///            │                               │         
    ///   ┌─────────────────┐             ┌─────────────────┐
    ///   │IOxReadFilterNode│             │IOxReadFilterNode│
    ///   │    (Chunk 1)    │             │    (Chunk n)    │
    ///   └─────────────────┘             └─────────────────┘
    ///```
    fn build_plans_for_non_duplicates_chunks(
        table_name: Arc<str>,
        output_schema: Arc<Schema>,
        chunks: Vec<Arc<C>>, // These chunks is identified having no duplicates
        predicate: Predicate,
        super_sort_key: &SortKey<'_>,
    ) -> Result<Vec<Arc<dyn ExecutionPlan>>> {
        let mut plans: Vec<Arc<dyn ExecutionPlan>> = vec![];

        // output is not required to be sorted or no chunks provided, only create a read filter for all chunks
        if super_sort_key.is_empty() || chunks.is_empty() {
            plans.push(Arc::new(IOxReadFilterNode::new(
                Arc::clone(&table_name),
                output_schema.as_arrow(),
                chunks,
                predicate,
            )));

            return Ok(plans);
        }

        // Build sorted plans, one for each chunk
        let sorted_chunk_plans: Result<Vec<Arc<dyn ExecutionPlan>>> = chunks
            .iter()
            .map(|chunk| {
                Self::build_plan_for_non_duplicates_chunk(
                    Arc::clone(&table_name),
                    Arc::clone(&output_schema),
                    Arc::clone(&chunk),
                    predicate.clone(),
                    super_sort_key,
                )
            })
            .collect();

        sorted_chunk_plans
    }

    /// Find the columns needed in the primary key across schemas
    ///
    /// Note by the time we get down here, we have already checked
    /// the chunks for compatible schema, so we use unwrap (perhaps
    /// famous last words, but true at time of writing)
    fn compute_pk_schema(chunks: &[Arc<C>]) -> Arc<Schema> {
        let mut pk_schema_merger = SchemaMerger::new();
        for chunk in chunks {
            let chunk_schema = chunk.schema();
            let chunk_pk = chunk_schema.primary_key();
            let chunk_pk_schema = chunk_schema.select_by_names(&chunk_pk).unwrap();
            pk_schema_merger = pk_schema_merger.merge(&chunk_pk_schema).unwrap();
        }
        let pk_schema = pk_schema_merger.build();
        Arc::new(pk_schema)
    }

    /// Find columns required to read from each scan: the output columns + the
    /// primary key columns
    fn compute_input_schema(output_schema: &Schema, pk_schema: &Schema) -> Arc<Schema> {
        let input_schema = SchemaMerger::new()
            .merge(&output_schema)
            .unwrap()
            .merge(&pk_schema)
            .unwrap()
            .build();
        Arc::new(input_schema)
    }
}

#[derive(Debug)]
/// A pruner that does not do pruning (suitable if no additional pruning is possible)
struct NoOpPruner {}
impl<C: QueryChunk> ChunkPruner<C> for NoOpPruner {
    fn prune_chunks(&self, chunks: Vec<Arc<C>>, _predicate: &Predicate) -> Vec<Arc<C>> {
        chunks
    }
}

#[cfg(test)]
mod test {
    use std::num::NonZeroU64;

    use arrow::datatypes::DataType;
    use arrow_util::assert_batches_eq;
    use datafusion::physical_plan::collect;
    use internal_types::schema::{builder::SchemaBuilder, TIME_COLUMN_NAME};

    use crate::{
        test::{raw_data, TestChunk},
        QueryChunkMeta,
    };

    use super::*;

    #[test]
    fn chunk_grouping() {
        // This test just ensures that all the plumbing is connected
        // for chunk grouping. The logic of the grouping is tested
        // in the duplicate module

        // c1: no overlaps
        let c1 = Arc::new(TestChunk::new("t").with_id(1).with_tag_column_with_stats(
            "tag1",
            Some("a"),
            Some("b"),
        ));

        // c2: over lap with c3
        let c2 = Arc::new(TestChunk::new("t").with_id(2).with_tag_column_with_stats(
            "tag1",
            Some("c"),
            Some("d"),
        ));

        // c3: overlap with c2
        let c3 = Arc::new(TestChunk::new("t").with_id(3).with_tag_column_with_stats(
            "tag1",
            Some("c"),
            Some("d"),
        ));

        // c4: self overlap
        let c4 = Arc::new(
            TestChunk::new("t")
                .with_id(4)
                .with_tag_column_with_stats("tag1", Some("e"), Some("f"))
                .with_may_contain_pk_duplicates(true),
        );

        let mut deduplicator = Deduplicater::new();
        deduplicator
            .split_overlapped_chunks(vec![c1, c2, c3, c4])
            .expect("split chunks");

        assert_eq!(
            chunk_group_ids(&deduplicator.overlapped_chunks_set),
            vec!["Group 0: 2, 3"]
        );
        assert_eq!(chunk_ids(&deduplicator.in_chunk_duplicates_chunks), "4");
        assert_eq!(chunk_ids(&deduplicator.no_duplicates_chunks), "1");
    }

    #[tokio::test]
    async fn sort_planning_one_tag_with_time() {
        test_helpers::maybe_start_logging();

        // Chunk 1 with 5 rows of data
        let chunk = Arc::new(
            TestChunk::new("t")
                .with_time_column()
                .with_tag_column("tag1")
                .with_i64_field_column("field_int")
                .with_five_rows_of_data(),
        );

        let mut sort_key = SortKey::with_capacity(2);
        sort_key.with_col("tag1");
        sort_key.with_col(TIME_COLUMN_NAME);

        // Datafusion schema of the chunk
        let schema = chunk.schema().as_arrow();

        // IOx scan operator
        let input: Arc<dyn ExecutionPlan> = Arc::new(IOxReadFilterNode::new(
            Arc::from("t"),
            schema,
            vec![Arc::clone(&chunk)],
            Predicate::default(),
        ));
        let batch = collect(Arc::clone(&input)).await.unwrap();
        // data in its original non-sorted form
        let expected = vec![
            "+-----------+------+-------------------------------+",
            "| field_int | tag1 | time                          |",
            "+-----------+------+-------------------------------+",
            "| 1000      | MT   | 1970-01-01 00:00:00.000001    |",
            "| 10        | MT   | 1970-01-01 00:00:00.000007    |",
            "| 70        | CT   | 1970-01-01 00:00:00.000000100 |",
            "| 100       | AL   | 1970-01-01 00:00:00.000000050 |",
            "| 5         | MT   | 1970-01-01 00:00:00.000005    |",
            "+-----------+------+-------------------------------+",
        ];
        assert_batches_eq!(&expected, &batch);

        // Add Sort operator on top of IOx scan
        let sort_plan = Deduplicater::build_sort_plan(chunk, input, &sort_key);
        let batch = collect(sort_plan.unwrap()).await.unwrap();
        // data is sorted on (tag1, time)
        let expected = vec![
            "+-----------+------+-------------------------------+",
            "| field_int | tag1 | time                          |",
            "+-----------+------+-------------------------------+",
            "| 100       | AL   | 1970-01-01 00:00:00.000000050 |",
            "| 70        | CT   | 1970-01-01 00:00:00.000000100 |",
            "| 1000      | MT   | 1970-01-01 00:00:00.000001    |",
            "| 5         | MT   | 1970-01-01 00:00:00.000005    |",
            "| 10        | MT   | 1970-01-01 00:00:00.000007    |",
            "+-----------+------+-------------------------------+",
        ];
        assert_batches_eq!(&expected, &batch);
    }

    #[tokio::test]
    async fn sort_planning_two_tags_with_time() {
        test_helpers::maybe_start_logging();

        // Chunk 1 with 5 rows of data
        let chunk = Arc::new(
            TestChunk::new("t")
                .with_time_column_with_full_stats(
                    Some(5),
                    Some(7000),
                    5,
                    Some(NonZeroU64::new(5).unwrap()),
                )
                .with_tag_column_with_full_stats(
                    "tag1",
                    Some("AL"),
                    Some("MT"),
                    5,
                    Some(NonZeroU64::new(3).unwrap()),
                )
                .with_tag_column_with_full_stats(
                    "tag2",
                    Some("AL"),
                    Some("MA"),
                    5,
                    Some(NonZeroU64::new(3).unwrap()),
                )
                .with_i64_field_column("field_int")
                .with_five_rows_of_data(),
        );

        let mut sort_key = SortKey::with_capacity(3);
        sort_key.with_col("tag1");
        sort_key.with_col("tag2");
        sort_key.with_col("tag3");
        sort_key.with_col(TIME_COLUMN_NAME);

        // Datafusion schema of the chunk
        let schema = chunk.schema().as_arrow();

        // IOx scan operator
        let input: Arc<dyn ExecutionPlan> = Arc::new(IOxReadFilterNode::new(
            Arc::from("t"),
            schema,
            vec![Arc::clone(&chunk)],
            Predicate::default(),
        ));
        let batch = collect(Arc::clone(&input)).await.unwrap();
        // data in its original non-sorted form
        let expected = vec![
            "+-----------+------+------+-------------------------------+",
            "| field_int | tag1 | tag2 | time                          |",
            "+-----------+------+------+-------------------------------+",
            "| 1000      | MT   | CT   | 1970-01-01 00:00:00.000001    |",
            "| 10        | MT   | AL   | 1970-01-01 00:00:00.000007    |",
            "| 70        | CT   | CT   | 1970-01-01 00:00:00.000000100 |",
            "| 100       | AL   | MA   | 1970-01-01 00:00:00.000000050 |",
            "| 5         | MT   | AL   | 1970-01-01 00:00:00.000005    |",
            "+-----------+------+------+-------------------------------+",
        ];
        assert_batches_eq!(&expected, &batch);

        // Add Sort operator on top of IOx scan
        let sort_plan = Deduplicater::build_sort_plan(chunk, input, &sort_key);
        let batch = collect(sort_plan.unwrap()).await.unwrap();
        // with the provider stats, data is sorted on: (tag1, tag2, time)
        let expected = vec![
            "+-----------+------+------+-------------------------------+",
            "| field_int | tag1 | tag2 | time                          |",
            "+-----------+------+------+-------------------------------+",
            "| 100       | AL   | MA   | 1970-01-01 00:00:00.000000050 |",
            "| 70        | CT   | CT   | 1970-01-01 00:00:00.000000100 |",
            "| 5         | MT   | AL   | 1970-01-01 00:00:00.000005    |",
            "| 10        | MT   | AL   | 1970-01-01 00:00:00.000007    |",
            "| 1000      | MT   | CT   | 1970-01-01 00:00:00.000001    |",
            "+-----------+------+------+-------------------------------+",
        ];
        assert_batches_eq!(&expected, &batch);
    }

    #[tokio::test]
    async fn sort_read_filter_plan_for_two_tags_with_time() {
        test_helpers::maybe_start_logging();

        // Chunk 1 with 5 rows of data
        let chunk = Arc::new(
            TestChunk::new("t")
                .with_time_column_with_full_stats(
                    Some(5),
                    Some(7000),
                    5,
                    Some(NonZeroU64::new(5).unwrap()),
                )
                .with_tag_column_with_full_stats(
                    "tag1",
                    Some("AL"),
                    Some("MT"),
                    5,
                    Some(NonZeroU64::new(3).unwrap()),
                )
                .with_tag_column_with_full_stats(
                    "tag2",
                    Some("AL"),
                    Some("MA"),
                    5,
                    Some(NonZeroU64::new(3).unwrap()),
                )
                .with_i64_field_column("field_int")
                .with_five_rows_of_data(),
        );

        let mut sort_key = SortKey::with_capacity(3);
        sort_key.with_col("tag1");
        sort_key.with_col("tag2");
        sort_key.with_col(TIME_COLUMN_NAME);

        // Datafusion schema of the chunk
        let schema = chunk.schema();

        let sort_plan = Deduplicater::build_sort_plan_for_read_filter(
            Arc::from("t"),
            schema,
            Arc::clone(&chunk),
            Predicate::default(),
            &sort_key,
        );
        let batch = collect(sort_plan.unwrap()).await.unwrap();
        // with provided stats, data is sorted on (tag1, tag2, time)
        let expected = vec![
            "+-----------+------+------+-------------------------------+",
            "| field_int | tag1 | tag2 | time                          |",
            "+-----------+------+------+-------------------------------+",
            "| 100       | AL   | MA   | 1970-01-01 00:00:00.000000050 |",
            "| 70        | CT   | CT   | 1970-01-01 00:00:00.000000100 |",
            "| 5         | MT   | AL   | 1970-01-01 00:00:00.000005    |",
            "| 10        | MT   | AL   | 1970-01-01 00:00:00.000007    |",
            "| 1000      | MT   | CT   | 1970-01-01 00:00:00.000001    |",
            "+-----------+------+------+-------------------------------+",
        ];
        assert_batches_eq!(&expected, &batch);
    }

    #[tokio::test]
    async fn deduplicate_plan_for_overlapped_chunks() {
        test_helpers::maybe_start_logging();

        // Chunk 1 with 5 rows of data on 2 tags
        let chunk1 = Arc::new(
            TestChunk::new("t")
                .with_id(1)
                .with_time_column_with_full_stats(
                    Some(5),
                    Some(7000),
                    5,
                    Some(NonZeroU64::new(5).unwrap()),
                )
                .with_tag_column_with_full_stats(
                    "tag1",
                    Some("AL"),
                    Some("MT"),
                    5,
                    Some(NonZeroU64::new(3).unwrap()),
                )
                .with_tag_column_with_full_stats(
                    "tag2",
                    Some("AL"),
                    Some("MA"),
                    5,
                    Some(NonZeroU64::new(3).unwrap()),
                )
                .with_i64_field_column("field_int")
                .with_five_rows_of_data(),
        );

        // Chunk 2 exactly the same with Chunk 1
        let chunk2 = Arc::new(
            TestChunk::new("t")
                .with_id(2)
                .with_time_column_with_full_stats(
                    Some(5),
                    Some(7000),
                    5,
                    Some(NonZeroU64::new(5).unwrap()),
                )
                .with_tag_column_with_full_stats(
                    "tag1",
                    Some("AL"),
                    Some("MT"),
                    5,
                    Some(NonZeroU64::new(3).unwrap()),
                )
                .with_tag_column_with_full_stats(
                    "tag2",
                    Some("AL"),
                    Some("MA"),
                    5,
                    Some(NonZeroU64::new(3).unwrap()),
                )
                .with_i64_field_column("field_int")
                .with_five_rows_of_data(),
        );
        // Datafusion schema of the chunk
        // the same for 2 chunks
        let schema = chunk1.schema();
        let chunks = vec![chunk1, chunk2];

        // data in its original form
        let expected = vec![
            "+-----------+------+------+-------------------------------+",
            "| field_int | tag1 | tag2 | time                          |",
            "+-----------+------+------+-------------------------------+",
            "| 1000      | MT   | CT   | 1970-01-01 00:00:00.000001    |",
            "| 10        | MT   | AL   | 1970-01-01 00:00:00.000007    |",
            "| 70        | CT   | CT   | 1970-01-01 00:00:00.000000100 |",
            "| 100       | AL   | MA   | 1970-01-01 00:00:00.000000050 |",
            "| 5         | MT   | AL   | 1970-01-01 00:00:00.000005    |",
            "| 1000      | MT   | CT   | 1970-01-01 00:00:00.000001    |",
            "| 10        | MT   | AL   | 1970-01-01 00:00:00.000007    |",
            "| 70        | CT   | CT   | 1970-01-01 00:00:00.000000100 |",
            "| 100       | AL   | MA   | 1970-01-01 00:00:00.000000050 |",
            "| 5         | MT   | AL   | 1970-01-01 00:00:00.000005    |",
            "+-----------+------+------+-------------------------------+",
        ];
        assert_batches_eq!(&expected, &raw_data(&chunks).await);

        let output_sort_key = SortKey::with_capacity(0);
        let sort_plan = Deduplicater::build_deduplicate_plan_for_overlapped_chunks(
            Arc::from("t"),
            schema,
            chunks,
            Predicate::default(),
            &output_sort_key,
        );
        let batch = collect(sort_plan.unwrap()).await.unwrap();
        // data is sorted on primary key(tag1, tag2, time)
        let expected = vec![
            "+-----------+------+------+-------------------------------+",
            "| field_int | tag1 | tag2 | time                          |",
            "+-----------+------+------+-------------------------------+",
            "| 100       | AL   | MA   | 1970-01-01 00:00:00.000000050 |",
            "| 70        | CT   | CT   | 1970-01-01 00:00:00.000000100 |",
            "| 5         | MT   | AL   | 1970-01-01 00:00:00.000005    |",
            "| 10        | MT   | AL   | 1970-01-01 00:00:00.000007    |",
            "| 1000      | MT   | CT   | 1970-01-01 00:00:00.000001    |",
            "+-----------+------+------+-------------------------------+",
        ];
        assert_batches_eq!(&expected, &batch);
    }

    #[tokio::test]
    async fn deduplicate_plan_for_overlapped_chunks_subset() {
        test_helpers::maybe_start_logging();

        // Same two chunks but only select the field and timestamp, not the tag values
        // Chunk 1 with 5 rows of data on 2 tags
        let chunk1 = Arc::new(
            TestChunk::new("t")
                .with_id(1)
                .with_time_column_with_full_stats(
                    Some(5),
                    Some(7000),
                    5,
                    Some(NonZeroU64::new(5).unwrap()),
                )
                .with_tag_column_with_full_stats(
                    "tag1",
                    Some("AL"),
                    Some("MT"),
                    5,
                    Some(NonZeroU64::new(3).unwrap()),
                )
                .with_tag_column_with_full_stats(
                    "tag2",
                    Some("AL"),
                    Some("MA"),
                    5,
                    Some(NonZeroU64::new(3).unwrap()),
                )
                .with_i64_field_column("field_int")
                .with_five_rows_of_data(),
        );

        // Chunk 2 exactly the same with Chunk 1
        let chunk2 = Arc::new(
            TestChunk::new("t")
                .with_id(2)
                .with_time_column_with_full_stats(
                    Some(5),
                    Some(7000),
                    5,
                    Some(NonZeroU64::new(5).unwrap()),
                )
                .with_tag_column_with_full_stats(
                    "tag1",
                    Some("AL"),
                    Some("MT"),
                    5,
                    Some(NonZeroU64::new(3).unwrap()),
                )
                .with_tag_column_with_full_stats(
                    "tag2",
                    Some("AL"),
                    Some("MA"),
                    5,
                    Some(NonZeroU64::new(3).unwrap()),
                )
                .with_i64_field_column("field_int")
                .with_five_rows_of_data(),
        );
        let chunks = vec![chunk1, chunk2];

        // data in its original form
        let expected = vec![
            "+-----------+------+------+-------------------------------+",
            "| field_int | tag1 | tag2 | time                          |",
            "+-----------+------+------+-------------------------------+",
            "| 1000      | MT   | CT   | 1970-01-01 00:00:00.000001    |",
            "| 10        | MT   | AL   | 1970-01-01 00:00:00.000007    |",
            "| 70        | CT   | CT   | 1970-01-01 00:00:00.000000100 |",
            "| 100       | AL   | MA   | 1970-01-01 00:00:00.000000050 |",
            "| 5         | MT   | AL   | 1970-01-01 00:00:00.000005    |",
            "| 1000      | MT   | CT   | 1970-01-01 00:00:00.000001    |",
            "| 10        | MT   | AL   | 1970-01-01 00:00:00.000007    |",
            "| 70        | CT   | CT   | 1970-01-01 00:00:00.000000100 |",
            "| 100       | AL   | MA   | 1970-01-01 00:00:00.000000050 |",
            "| 5         | MT   | AL   | 1970-01-01 00:00:00.000005    |",
            "+-----------+------+------+-------------------------------+",
        ];
        assert_batches_eq!(&expected, &raw_data(&chunks).await);

        // request just the field and timestamp
        let schema = SchemaBuilder::new()
            .field("field_int", DataType::Int64)
            .timestamp()
            .build()
            .unwrap();

        // With the provided stats, the computed sort key will be (tag1, tag2, time)
        let output_sort_key = SortKey::with_capacity(0);
        let sort_plan = Deduplicater::build_deduplicate_plan_for_overlapped_chunks(
            Arc::from("t"),
            Arc::new(schema),
            chunks,
            Predicate::default(),
            &output_sort_key,
        );
        let batch = collect(sort_plan.unwrap()).await.unwrap();
        // expect only 5 values, with "f1" and "timestamp" (even though input has 10)
        let expected = vec![
            "+-----------+-------------------------------+",
            "| field_int | time                          |",
            "+-----------+-------------------------------+",
            "| 100       | 1970-01-01 00:00:00.000000050 |",
            "| 70        | 1970-01-01 00:00:00.000000100 |",
            "| 5         | 1970-01-01 00:00:00.000005    |",
            "| 10        | 1970-01-01 00:00:00.000007    |",
            "| 1000      | 1970-01-01 00:00:00.000001    |",
            "+-----------+-------------------------------+",
        ];
        assert_batches_eq!(&expected, &batch);
    }

    #[tokio::test]
    async fn deduplicate_plan_for_overlapped_chunks_subset_different_fields() {
        test_helpers::maybe_start_logging();

        // Chunks with different fields / tags, and select a subset
        // Chunk 1 with 5 rows of data on 2 tags
        let chunk1 = Arc::new(
            TestChunk::new("t")
                .with_id(1)
                .with_time_column_with_full_stats(
                    Some(5),
                    Some(7000),
                    5,
                    Some(NonZeroU64::new(5).unwrap()),
                )
                .with_tag_column_with_full_stats(
                    "tag1",
                    Some("AL"),
                    Some("MT"),
                    5,
                    Some(NonZeroU64::new(3).unwrap()),
                )
                .with_tag_column_with_full_stats(
                    "tag2",
                    Some("AL"),
                    Some("MA"),
                    5,
                    Some(NonZeroU64::new(3).unwrap()),
                )
                .with_i64_field_column("field_int")
                .with_five_rows_of_data(),
        );

        // Chunk 2 same tags, but different fields
        let chunk2 = Arc::new(
            TestChunk::new("t")
                .with_id(2)
                .with_time_column_with_full_stats(
                    Some(5),
                    Some(7000),
                    5,
                    Some(NonZeroU64::new(5).unwrap()),
                )
                .with_tag_column_with_full_stats(
                    "tag1",
                    Some("AL"),
                    Some("MT"),
                    5,
                    Some(NonZeroU64::new(3).unwrap()),
                )
                .with_i64_field_column("other_field_int")
                .with_five_rows_of_data(),
        );

        // Chunk 3 exactly the same with Chunk 2
        let chunk3 = Arc::new(
            TestChunk::new("t")
                .with_id(3)
                .with_time_column_with_full_stats(
                    Some(5),
                    Some(7000),
                    5,
                    Some(NonZeroU64::new(5).unwrap()),
                )
                .with_tag_column_with_full_stats(
                    "tag1",
                    Some("AL"),
                    Some("MT"),
                    5,
                    Some(NonZeroU64::new(3).unwrap()),
                )
                .with_i64_field_column("other_field_int")
                .with_five_rows_of_data(),
        );

        let chunks = vec![chunk1, chunk2, chunk3];
        // data in its original form
        let expected = vec![
            "+-----------+------+-------------------------------+-------------------------------+",
            "| field_int | tag1 | tag2                          | time                          |",
            "+-----------+------+-------------------------------+-------------------------------+",
            "| 1000      | MT   | CT                            | 1970-01-01 00:00:00.000001    |",
            "| 10        | MT   | AL                            | 1970-01-01 00:00:00.000007    |",
            "| 70        | CT   | CT                            | 1970-01-01 00:00:00.000000100 |",
            "| 100       | AL   | MA                            | 1970-01-01 00:00:00.000000050 |",
            "| 5         | MT   | AL                            | 1970-01-01 00:00:00.000005    |",
            "| 1000      | MT   | 1970-01-01 00:00:00.000001    |                               |",
            "| 10        | MT   | 1970-01-01 00:00:00.000007    |                               |",
            "| 70        | CT   | 1970-01-01 00:00:00.000000100 |                               |",
            "| 100       | AL   | 1970-01-01 00:00:00.000000050 |                               |",
            "| 5         | MT   | 1970-01-01 00:00:00.000005    |                               |",
            "| 1000      | MT   | 1970-01-01 00:00:00.000001    |                               |",
            "| 10        | MT   | 1970-01-01 00:00:00.000007    |                               |",
            "| 70        | CT   | 1970-01-01 00:00:00.000000100 |                               |",
            "| 100       | AL   | 1970-01-01 00:00:00.000000050 |                               |",
            "| 5         | MT   | 1970-01-01 00:00:00.000005    |                               |",
            "+-----------+------+-------------------------------+-------------------------------+",
        ];
        assert_batches_eq!(&expected, &raw_data(&chunks).await);

        // request just the fields
        let schema = SchemaBuilder::new()
            .field("field_int", DataType::Int64)
            .field("other_field_int", DataType::Int64)
            .build()
            .unwrap();

        // With the provided stats, the computed sort key will be (tag2, tag1, time)
        let output_sort_key = SortKey::with_capacity(0);
        let sort_plan = Deduplicater::build_deduplicate_plan_for_overlapped_chunks(
            Arc::from("t"),
            Arc::new(schema),
            chunks,
            Predicate::default(),
            &output_sort_key,
        );
        let batch = collect(sort_plan.unwrap()).await.unwrap();

        let expected = vec![
            "+-----------+-----------------+",
            "| field_int | other_field_int |",
            "+-----------+-----------------+",
            "|           | 100             |",
            "|           | 70              |",
            "|           | 1000            |",
            "|           | 5               |",
            "|           | 10              |",
            "| 5         |                 |",
            "| 10        |                 |",
            "| 70        |                 |",
            "| 1000      |                 |",
            "| 100       |                 |",
            "+-----------+-----------------+",
        ];
        assert_batches_eq!(&expected, &batch);
    }

    #[tokio::test]
    async fn deduplicate_plan_for_overlapped_chunks_with_different_schemas() {
        test_helpers::maybe_start_logging();

        // Chunk 1 with 5 rows of data on 2 tags
        let chunk1 = Arc::new(
            TestChunk::new("t")
                .with_id(1)
                .with_time_column_with_full_stats(
                    Some(5),
                    Some(7000),
                    5,
                    Some(NonZeroU64::new(5).unwrap()),
                )
                .with_tag_column_with_full_stats(
                    "tag1",
                    Some("AL"),
                    Some("MT"),
                    5,
                    Some(NonZeroU64::new(3).unwrap()),
                )
                .with_tag_column_with_full_stats(
                    "tag2",
                    Some("AL"),
                    Some("MA"),
                    5,
                    Some(NonZeroU64::new(3).unwrap()),
                )
                .with_i64_field_column("field_int")
                .with_five_rows_of_data(),
        );

        // Chunk 2 has two different tags
        let chunk2 = Arc::new(
            TestChunk::new("t")
                .with_id(2)
                .with_time_column_with_full_stats(
                    Some(5),
                    Some(7000),
                    5,
                    Some(NonZeroU64::new(5).unwrap()),
                )
                .with_tag_column_with_full_stats(
                    "tag3",
                    Some("AL"),
                    Some("MT"),
                    5,
                    Some(NonZeroU64::new(3).unwrap()),
                )
                .with_tag_column_with_full_stats(
                    "tag1",
                    Some("AL"),
                    Some("MT"),
                    5,
                    Some(NonZeroU64::new(3).unwrap()),
                )
                .with_i64_field_column("field_int")
                .with_five_rows_of_data(),
        );

        // Chunk 3 has just tag3
        let chunk3 = Arc::new(
            TestChunk::new("t")
                .with_id(3)
                .with_time_column_with_full_stats(
                    Some(5),
                    Some(7000),
                    5,
                    Some(NonZeroU64::new(5).unwrap()),
                )
                .with_tag_column_with_full_stats(
                    "tag3",
                    Some("AL"),
                    Some("MT"),
                    5,
                    Some(NonZeroU64::new(3).unwrap()),
                )
                .with_i64_field_column("field_int")
                .with_i64_field_column("field_int2")
                .with_five_rows_of_data(),
        );

        // With provided stats, the computed key will be (tag2, tag1, tag3, time)
        // Requested output schema == the schema for all three
        let schema = SchemaMerger::new()
            .merge(chunk1.schema().as_ref())
            .unwrap()
            .merge(chunk2.schema().as_ref())
            .unwrap()
            .merge(chunk3.schema().as_ref())
            .unwrap()
            .build();

        let chunks = vec![chunk1, chunk2, chunk3];
        // data in its original form
        let expected = vec![
            "+-----------+------+------+-------------------------------+",
            "| field_int | tag1 | tag2 | time                          |",
            "+-----------+------+------+-------------------------------+",
            "| 1000      | MT   | CT   | 1970-01-01 00:00:00.000001    |",
            "| 10        | MT   | AL   | 1970-01-01 00:00:00.000007    |",
            "| 70        | CT   | CT   | 1970-01-01 00:00:00.000000100 |",
            "| 100       | AL   | MA   | 1970-01-01 00:00:00.000000050 |",
            "| 5         | MT   | AL   | 1970-01-01 00:00:00.000005    |",
            "| 1000      | MT   | CT   | 1970-01-01 00:00:00.000001    |",
            "| 10        | MT   | MT   | 1970-01-01 00:00:00.000007    |",
            "| 70        | CT   | AL   | 1970-01-01 00:00:00.000000100 |",
            "| 100       | AL   | AL   | 1970-01-01 00:00:00.000000050 |",
            "| 5         | MT   | MT   | 1970-01-01 00:00:00.000005    |",
            "| 1000      | 1000 | CT   | 1970-01-01 00:00:00.000001    |",
            "| 10        | 10   | MT   | 1970-01-01 00:00:00.000007    |",
            "| 70        | 70   | AL   | 1970-01-01 00:00:00.000000100 |",
            "| 100       | 100  | AL   | 1970-01-01 00:00:00.000000050 |",
            "| 5         | 5    | MT   | 1970-01-01 00:00:00.000005    |",
            "+-----------+------+------+-------------------------------+",
        ];
        assert_batches_eq!(&expected, &raw_data(&chunks).await);

        let output_sort_key = SortKey::with_capacity(0);
        let sort_plan = Deduplicater::build_deduplicate_plan_for_overlapped_chunks(
            Arc::from("t"),
            Arc::new(schema),
            chunks,
            Predicate::default(),
            &output_sort_key,
        );
        let batch = collect(sort_plan.unwrap()).await.unwrap();
        // with provided stats, data is sorted on (tag2, tag1, tag3, time)
        let expected = vec![
            "+-----------+------------+------+------+------+-------------------------------+",
            "| field_int | field_int2 | tag1 | tag2 | tag3 | time                          |",
            "+-----------+------------+------+------+------+-------------------------------+",
            "| 100       | 100        |      |      | AL   | 1970-01-01 00:00:00.000000050 |",
            "| 70        | 70         |      |      | AL   | 1970-01-01 00:00:00.000000100 |",
            "| 1000      | 1000       |      |      | CT   | 1970-01-01 00:00:00.000001    |",
            "| 5         | 5          |      |      | MT   | 1970-01-01 00:00:00.000005    |",
            "| 10        | 10         |      |      | MT   | 1970-01-01 00:00:00.000007    |",
            "| 100       |            | AL   |      | AL   | 1970-01-01 00:00:00.000000050 |",
            "| 70        |            | CT   |      | AL   | 1970-01-01 00:00:00.000000100 |",
            "| 1000      |            | MT   |      | CT   | 1970-01-01 00:00:00.000001    |",
            "| 5         |            | MT   |      | MT   | 1970-01-01 00:00:00.000005    |",
            "| 10        |            | MT   |      | MT   | 1970-01-01 00:00:00.000007    |",
            "| 5         |            | MT   | AL   |      | 1970-01-01 00:00:00.000005    |",
            "| 10        |            | MT   | AL   |      | 1970-01-01 00:00:00.000007    |",
            "| 70        |            | CT   | CT   |      | 1970-01-01 00:00:00.000000100 |",
            "| 1000      |            | MT   | CT   |      | 1970-01-01 00:00:00.000001    |",
            "| 100       |            | AL   | MA   |      | 1970-01-01 00:00:00.000000050 |",
            "+-----------+------------+------+------+------+-------------------------------+",
        ];
        assert_batches_eq!(&expected, &batch);
    }

    #[tokio::test]
    async fn scan_plan_with_one_chunk_no_duplicates() {
        test_helpers::maybe_start_logging();

        // Test no duplicate at all
        let chunk = Arc::new(
            TestChunk::new("t")
                .with_time_column_with_full_stats(
                    Some(5),
                    Some(7000),
                    5,
                    Some(NonZeroU64::new(5).unwrap()),
                )
                .with_tag_column_with_full_stats(
                    "tag1",
                    Some("AL"),
                    Some("MT"),
                    5,
                    Some(NonZeroU64::new(3).unwrap()),
                )
                .with_i64_field_column("field_int")
                .with_five_rows_of_data(),
        );

        // Datafusion schema of the chunk
        let schema = chunk.schema();
        let chunks = vec![chunk];

        // data in its original form
        let expected = vec![
            "+-----------+------+-------------------------------+",
            "| field_int | tag1 | time                          |",
            "+-----------+------+-------------------------------+",
            "| 1000      | MT   | 1970-01-01 00:00:00.000001    |",
            "| 10        | MT   | 1970-01-01 00:00:00.000007    |",
            "| 70        | CT   | 1970-01-01 00:00:00.000000100 |",
            "| 100       | AL   | 1970-01-01 00:00:00.000000050 |",
            "| 5         | MT   | 1970-01-01 00:00:00.000005    |",
            "+-----------+------+-------------------------------+",
        ];
        assert_batches_eq!(&expected, &raw_data(&chunks).await);

        let mut deduplicator = Deduplicater::new();
        let plan = deduplicator.build_scan_plan(
            Arc::from("t"),
            schema,
            chunks,
            Predicate::default(),
            false,
        );
        let batch = collect(plan.unwrap()).await.unwrap();
        // No duplicates so no sort at all. The data will stay in their original order
        let expected = vec![
            "+-----------+------+-------------------------------+",
            "| field_int | tag1 | time                          |",
            "+-----------+------+-------------------------------+",
            "| 1000      | MT   | 1970-01-01 00:00:00.000001    |",
            "| 10        | MT   | 1970-01-01 00:00:00.000007    |",
            "| 70        | CT   | 1970-01-01 00:00:00.000000100 |",
            "| 100       | AL   | 1970-01-01 00:00:00.000000050 |",
            "| 5         | MT   | 1970-01-01 00:00:00.000005    |",
            "+-----------+------+-------------------------------+",
        ];
        assert_batches_eq!(&expected, &batch);
    }

    #[tokio::test]
    async fn scan_plan_with_one_chunk_with_duplicates() {
        test_helpers::maybe_start_logging();

        // Test one chunk with duplicate within
        let chunk = Arc::new(
            TestChunk::new("t")
                .with_time_column_with_full_stats(
                    Some(5),
                    Some(7000),
                    10,
                    Some(NonZeroU64::new(7).unwrap()),
                )
                .with_tag_column_with_full_stats(
                    "tag1",
                    Some("AL"),
                    Some("MT"),
                    10,
                    Some(NonZeroU64::new(3).unwrap()),
                )
                .with_i64_field_column("field_int")
                .with_may_contain_pk_duplicates(true)
                .with_ten_rows_of_data_some_duplicates(),
        );

        // Datafusion schema of the chunk
        let schema = chunk.schema();
        let chunks = vec![chunk];

        // data in its original form
        let expected = vec![
            "+-----------+------+-------------------------------+",
            "| field_int | tag1 | time                          |",
            "+-----------+------+-------------------------------+",
            "| 1000      | MT   | 1970-01-01 00:00:00.000001    |",
            "| 10        | MT   | 1970-01-01 00:00:00.000007    |",
            "| 70        | CT   | 1970-01-01 00:00:00.000000100 |",
            "| 100       | AL   | 1970-01-01 00:00:00.000000050 |",
            "| 5         | MT   | 1970-01-01 00:00:00.000000005 |",
            "| 1000      | MT   | 1970-01-01 00:00:00.000002    |",
            "| 20        | MT   | 1970-01-01 00:00:00.000007    |",
            "| 70        | CT   | 1970-01-01 00:00:00.000000500 |",
            "| 10        | AL   | 1970-01-01 00:00:00.000000050 |",
            "| 30        | MT   | 1970-01-01 00:00:00.000000005 |",
            "+-----------+------+-------------------------------+",
        ];
        assert_batches_eq!(&expected, &raw_data(&chunks).await);

        let mut deduplicator = Deduplicater::new();
        let plan = deduplicator.build_scan_plan(
            Arc::from("t"),
            schema,
            chunks,
            Predicate::default(),
            false,
        );
        let batch = collect(plan.unwrap()).await.unwrap();
        // Data must be sorted on (tag1, time) and duplicates removed
        let expected = vec![
            "+-----------+------+-------------------------------+",
            "| field_int | tag1 | time                          |",
            "+-----------+------+-------------------------------+",
            "| 10        | AL   | 1970-01-01 00:00:00.000000050 |",
            "| 70        | CT   | 1970-01-01 00:00:00.000000100 |",
            "| 70        | CT   | 1970-01-01 00:00:00.000000500 |",
            "| 30        | MT   | 1970-01-01 00:00:00.000000005 |",
            "| 1000      | MT   | 1970-01-01 00:00:00.000001    |",
            "| 1000      | MT   | 1970-01-01 00:00:00.000002    |",
            "| 20        | MT   | 1970-01-01 00:00:00.000007    |",
            "+-----------+------+-------------------------------+",
        ];
        assert_batches_eq!(&expected, &batch);
    }

    #[tokio::test]
    async fn scan_plan_with_one_chunk_with_duplicates_subset() {
        test_helpers::maybe_start_logging();

        // Test one chunk with duplicate within
        let chunk = Arc::new(
            TestChunk::new("t")
                .with_time_column_with_full_stats(
                    Some(5),
                    Some(7000),
                    10,
                    Some(NonZeroU64::new(7).unwrap()),
                )
                .with_tag_column_with_full_stats(
                    "tag1",
                    Some("AL"),
                    Some("MT"),
                    10,
                    Some(NonZeroU64::new(3).unwrap()),
                )
                .with_i64_field_column("field_int")
                .with_may_contain_pk_duplicates(true)
                .with_ten_rows_of_data_some_duplicates(),
        );

        let chunks = vec![chunk];
        // data in its original form
        let expected = vec![
            "+-----------+------+-------------------------------+",
            "| field_int | tag1 | time                          |",
            "+-----------+------+-------------------------------+",
            "| 1000      | MT   | 1970-01-01 00:00:00.000001    |",
            "| 10        | MT   | 1970-01-01 00:00:00.000007    |",
            "| 70        | CT   | 1970-01-01 00:00:00.000000100 |",
            "| 100       | AL   | 1970-01-01 00:00:00.000000050 |",
            "| 5         | MT   | 1970-01-01 00:00:00.000000005 |",
            "| 1000      | MT   | 1970-01-01 00:00:00.000002    |",
            "| 20        | MT   | 1970-01-01 00:00:00.000007    |",
            "| 70        | CT   | 1970-01-01 00:00:00.000000500 |",
            "| 10        | AL   | 1970-01-01 00:00:00.000000050 |",
            "| 30        | MT   | 1970-01-01 00:00:00.000000005 |",
            "+-----------+------+-------------------------------+",
        ];
        assert_batches_eq!(&expected, &raw_data(&chunks).await);

        // request just the field and timestamp
        let schema = SchemaBuilder::new()
            .field("field_int", DataType::Int64)
            .timestamp()
            .build()
            .unwrap();

        let mut deduplicator = Deduplicater::new();
        let plan = deduplicator.build_scan_plan(
            Arc::from("t"),
            Arc::new(schema),
            chunks,
            Predicate::default(),
            false,
        );
        let batch = collect(plan.unwrap()).await.unwrap();

        // expect just the 7 rows of de-duplicated data
        let expected = vec![
            "+-----------+-------------------------------+",
            "| field_int | time                          |",
            "+-----------+-------------------------------+",
            "| 10        | 1970-01-01 00:00:00.000000050 |",
            "| 70        | 1970-01-01 00:00:00.000000100 |",
            "| 70        | 1970-01-01 00:00:00.000000500 |",
            "| 30        | 1970-01-01 00:00:00.000000005 |",
            "| 1000      | 1970-01-01 00:00:00.000001    |",
            "| 1000      | 1970-01-01 00:00:00.000002    |",
            "| 20        | 1970-01-01 00:00:00.000007    |",
            "+-----------+-------------------------------+",
        ];
        assert_batches_eq!(&expected, &batch);
    }

    #[tokio::test]
    async fn scan_plan_with_two_overlapped_chunks_with_duplicates() {
        test_helpers::maybe_start_logging();

        // test overlapped chunks
        let chunk1 = Arc::new(
            TestChunk::new("t")
                .with_time_column_with_full_stats(
                    Some(5),
                    Some(7000),
                    10,
                    Some(NonZeroU64::new(7).unwrap()),
                )
                .with_tag_column_with_full_stats(
                    "tag1",
                    Some("AL"),
                    Some("MT"),
                    10,
                    Some(NonZeroU64::new(3).unwrap()),
                )
                .with_i64_field_column("field_int")
                .with_ten_rows_of_data_some_duplicates(),
        );

        let chunk2 = Arc::new(
            TestChunk::new("t")
                .with_time_column_with_full_stats(
                    Some(5),
                    Some(7000),
                    5,
                    Some(NonZeroU64::new(5).unwrap()),
                )
                .with_tag_column_with_full_stats(
                    "tag1",
                    Some("AL"),
                    Some("MT"),
                    5,
                    Some(NonZeroU64::new(3).unwrap()),
                )
                .with_i64_field_column("field_int")
                .with_five_rows_of_data(),
        );

        // Datafusion schema of the chunk
        let schema = chunk1.schema();
        let chunks = vec![chunk1, chunk2];

        // data in its original form
        let expected = vec![
            "+-----------+------+-------------------------------+",
            "| field_int | tag1 | time                          |",
            "+-----------+------+-------------------------------+",
            "| 1000      | MT   | 1970-01-01 00:00:00.000001    |",
            "| 10        | MT   | 1970-01-01 00:00:00.000007    |",
            "| 70        | CT   | 1970-01-01 00:00:00.000000100 |",
            "| 100       | AL   | 1970-01-01 00:00:00.000000050 |",
            "| 5         | MT   | 1970-01-01 00:00:00.000000005 |",
            "| 1000      | MT   | 1970-01-01 00:00:00.000002    |",
            "| 20        | MT   | 1970-01-01 00:00:00.000007    |",
            "| 70        | CT   | 1970-01-01 00:00:00.000000500 |",
            "| 10        | AL   | 1970-01-01 00:00:00.000000050 |",
            "| 30        | MT   | 1970-01-01 00:00:00.000000005 |",
            "| 1000      | MT   | 1970-01-01 00:00:00.000001    |",
            "| 10        | MT   | 1970-01-01 00:00:00.000007    |",
            "| 70        | CT   | 1970-01-01 00:00:00.000000100 |",
            "| 100       | AL   | 1970-01-01 00:00:00.000000050 |",
            "| 5         | MT   | 1970-01-01 00:00:00.000005    |",
            "+-----------+------+-------------------------------+",
        ];
        assert_batches_eq!(&expected, &raw_data(&chunks).await);

        let mut deduplicator = Deduplicater::new();
        let plan = deduplicator.build_scan_plan(
            Arc::from("t"),
            schema,
            chunks,
            Predicate::default(),
            false,
        );
        let batch = collect(plan.unwrap()).await.unwrap();
        // Two overlapped chunks will be sort merged on (tag1, time) with duplicates removed
        let expected = vec![
            "+-----------+------+-------------------------------+",
            "| field_int | tag1 | time                          |",
            "+-----------+------+-------------------------------+",
            "| 100       | AL   | 1970-01-01 00:00:00.000000050 |",
            "| 70        | CT   | 1970-01-01 00:00:00.000000100 |",
            "| 70        | CT   | 1970-01-01 00:00:00.000000500 |",
            "| 30        | MT   | 1970-01-01 00:00:00.000000005 |",
            "| 1000      | MT   | 1970-01-01 00:00:00.000001    |",
            "| 1000      | MT   | 1970-01-01 00:00:00.000002    |",
            "| 5         | MT   | 1970-01-01 00:00:00.000005    |",
            "| 10        | MT   | 1970-01-01 00:00:00.000007    |",
            "+-----------+------+-------------------------------+",
        ];
        assert_batches_eq!(&expected, &batch);
    }

    #[tokio::test]
    async fn non_sorted_scan_plan_with_four_chunks() {
        test_helpers::maybe_start_logging();

        // This test covers all kind of chunks: overlap, non-overlap without duplicates within, non-overlap with duplicates within
        let chunk1 = Arc::new(
            TestChunk::new("t")
                .with_id(1)
                .with_time_column_with_full_stats(
                    Some(5),
                    Some(7000),
                    10,
                    Some(NonZeroU64::new(7).unwrap()),
                )
                .with_tag_column_with_full_stats(
                    "tag1",
                    Some("AL"),
                    Some("MT"),
                    10,
                    Some(NonZeroU64::new(3).unwrap()),
                )
                .with_i64_field_column("field_int")
                .with_ten_rows_of_data_some_duplicates(),
        );

        // chunk2 overlaps with chunk 1
        let chunk2 = Arc::new(
            TestChunk::new("t")
                .with_id(2)
                .with_time_column_with_full_stats(
                    Some(5),
                    Some(7000),
                    5,
                    Some(NonZeroU64::new(5).unwrap()),
                )
                .with_tag_column_with_full_stats(
                    "tag1",
                    Some("AL"),
                    Some("MT"),
                    5,
                    Some(NonZeroU64::new(3).unwrap()),
                )
                .with_i64_field_column("field_int")
                .with_five_rows_of_data(),
        );

        // chunk3 no overlap, no duplicates within
        let chunk3 = Arc::new(
            TestChunk::new("t")
                .with_id(3)
                .with_time_column_with_full_stats(
                    Some(8000),
                    Some(20000),
                    3,
                    Some(NonZeroU64::new(3).unwrap()),
                )
                .with_tag_column_with_full_stats(
                    "tag1",
                    Some("UT"),
                    Some("WA"),
                    3,
                    Some(NonZeroU64::new(3).unwrap()),
                )
                .with_i64_field_column("field_int")
                .with_three_rows_of_data(),
        );

        // chunk4 no overlap, duplicates within
        let chunk4 = Arc::new(
            TestChunk::new("t")
                .with_id(4)
                .with_time_column_with_full_stats(
                    Some(28000),
                    Some(220000),
                    4,
                    Some(NonZeroU64::new(3).unwrap()),
                )
                .with_tag_column_with_full_stats(
                    "tag1",
                    Some("UT"),
                    Some("WA"),
                    4,
                    Some(NonZeroU64::new(3).unwrap()),
                )
                .with_i64_field_column("field_int")
                .with_may_contain_pk_duplicates(true)
                .with_four_rows_of_data(),
        );

        // Datafusion schema of the chunk
        let schema = chunk1.schema();
        let chunks = vec![chunk1, chunk2, chunk3, chunk4];

        // data in its original form
        let expected = vec![
            "+-----------+------+-------------------------------+",
            "| field_int | tag1 | time                          |",
            "+-----------+------+-------------------------------+",
            "| 1000      | MT   | 1970-01-01 00:00:00.000001    |",
            "| 10        | MT   | 1970-01-01 00:00:00.000007    |",
            "| 70        | CT   | 1970-01-01 00:00:00.000000100 |",
            "| 100       | AL   | 1970-01-01 00:00:00.000000050 |",
            "| 5         | MT   | 1970-01-01 00:00:00.000000005 |",
            "| 1000      | MT   | 1970-01-01 00:00:00.000002    |",
            "| 20        | MT   | 1970-01-01 00:00:00.000007    |",
            "| 70        | CT   | 1970-01-01 00:00:00.000000500 |",
            "| 10        | AL   | 1970-01-01 00:00:00.000000050 |",
            "| 30        | MT   | 1970-01-01 00:00:00.000000005 |",
            "| 1000      | MT   | 1970-01-01 00:00:00.000001    |",
            "| 10        | MT   | 1970-01-01 00:00:00.000007    |",
            "| 70        | CT   | 1970-01-01 00:00:00.000000100 |",
            "| 100       | AL   | 1970-01-01 00:00:00.000000050 |",
            "| 5         | MT   | 1970-01-01 00:00:00.000005    |",
            "| 1000      | WA   | 1970-01-01 00:00:00.000008    |",
            "| 10        | VT   | 1970-01-01 00:00:00.000010    |",
            "| 70        | UT   | 1970-01-01 00:00:00.000020    |",
            "| 1000      | WA   | 1970-01-01 00:00:00.000028    |",
            "| 10        | VT   | 1970-01-01 00:00:00.000210    |",
            "| 70        | UT   | 1970-01-01 00:00:00.000220    |",
            "| 50        | VT   | 1970-01-01 00:00:00.000210    |",
            "+-----------+------+-------------------------------+",
        ];
        assert_batches_eq!(&expected, &raw_data(&chunks).await);

        // Create scan plan whose output data is only partially sorted
        let mut deduplicator = Deduplicater::new();
        let plan = deduplicator.build_scan_plan(
            Arc::from("t"),
            schema,
            chunks,
            Predicate::default(),
            false,
        );
        let batch = collect(plan.unwrap()).await.unwrap();
        // Final data is partially sorted with duplicates removed. Detailed:
        //   . chunk1 and chunk2 will be sorted merged and deduplicated (rows 7-14)
        //   . chunk3 will stay in its original (rows 1-3)
        //   . chunk4 will be sorted and deduplicated (rows 4-6)
        let expected = vec![
            "+-----------+------+-------------------------------+",
            "| field_int | tag1 | time                          |",
            "+-----------+------+-------------------------------+",
            "| 1000      | WA   | 1970-01-01 00:00:00.000008    |",
            "| 10        | VT   | 1970-01-01 00:00:00.000010    |",
            "| 70        | UT   | 1970-01-01 00:00:00.000020    |",
            "| 70        | UT   | 1970-01-01 00:00:00.000220    |",
            "| 50        | VT   | 1970-01-01 00:00:00.000210    |",
            "| 1000      | WA   | 1970-01-01 00:00:00.000028    |",
<<<<<<< HEAD
            "| 100       | AL   | 1970-01-01 00:00:00.000000050 |",
            "| 70        | CT   | 1970-01-01 00:00:00.000000100 |",
            "| 70        | CT   | 1970-01-01 00:00:00.000000500 |",
            "| 30        | MT   | 1970-01-01 00:00:00.000000005 |",
            "| 1000      | MT   | 1970-01-01 00:00:00.000001    |",
            "| 1000      | MT   | 1970-01-01 00:00:00.000002    |",
            "| 5         | MT   | 1970-01-01 00:00:00.000005    |",
            "| 10        | MT   | 1970-01-01 00:00:00.000007    |",
            "+-----------+------+-------------------------------+",
        ];
        assert_batches_eq!(&expected, &batch);
    }

    #[tokio::test]
    async fn sorted_scan_plan_with_four_chunks() {
        test_helpers::maybe_start_logging();

        // This test covers all kind of chunks: overlap, non-overlap without duplicates within, non-overlap with duplicates within
        let chunk1 = Arc::new(
            TestChunk::new("t")
                .with_id(1)
                .with_time_column_with_full_stats(
                    Some(5),
                    Some(7000),
                    10,
                    Some(NonZeroU64::new(7).unwrap()),
                )
                .with_tag_column_with_full_stats(
                    "tag1",
                    Some("AL"),
                    Some("MT"),
                    10,
                    Some(NonZeroU64::new(3).unwrap()),
                )
                .with_i64_field_column("field_int")
                .with_ten_rows_of_data_some_duplicates(),
        );

        // chunk2 overlaps with chunk 1
        let chunk2 = Arc::new(
            TestChunk::new("t")
                .with_id(2)
                .with_time_column_with_full_stats(
                    Some(5),
                    Some(7000),
                    5,
                    Some(NonZeroU64::new(5).unwrap()),
                )
                .with_tag_column_with_full_stats(
                    "tag1",
                    Some("AL"),
                    Some("MT"),
                    5,
                    Some(NonZeroU64::new(3).unwrap()),
                )
                .with_i64_field_column("field_int")
                .with_five_rows_of_data(),
        );

        // chunk3 no overlap, no duplicates within
        let chunk3 = Arc::new(
            TestChunk::new("t")
                .with_id(3)
                .with_time_column_with_full_stats(
                    Some(8000),
                    Some(20000),
                    3,
                    Some(NonZeroU64::new(3).unwrap()),
                )
                .with_tag_column_with_full_stats(
                    "tag1",
                    Some("UT"),
                    Some("WA"),
                    3,
                    Some(NonZeroU64::new(3).unwrap()),
                )
                .with_i64_field_column("field_int")
                .with_three_rows_of_data(),
        );

        // chunk3 no overlap, duplicates within
        let chunk4 = Arc::new(
            TestChunk::new("t")
                .with_id(4)
                .with_time_column_with_full_stats(
                    Some(28000),
                    Some(220000),
                    4,
                    Some(NonZeroU64::new(3).unwrap()),
                )
                .with_tag_column_with_full_stats(
                    "tag1",
                    Some("UT"),
                    Some("WA"),
                    4,
                    Some(NonZeroU64::new(3).unwrap()),
                )
                .with_i64_field_column("field_int")
                .with_may_contain_pk_duplicates(true)
                .with_four_rows_of_data(),
        );

        // Datafusion schema of the chunk
        let schema = chunk1.schema();
        let chunks = vec![chunk1, chunk2, chunk3, chunk4];

        // data in its original form
        let expected = vec![
            "+-----------+------+-------------------------------+",
            "| field_int | tag1 | time                          |",
            "+-----------+------+-------------------------------+",
            "| 1000      | MT   | 1970-01-01 00:00:00.000001    |",
            "| 10        | MT   | 1970-01-01 00:00:00.000007    |",
            "| 70        | CT   | 1970-01-01 00:00:00.000000100 |",
            "| 100       | AL   | 1970-01-01 00:00:00.000000050 |",
            "| 5         | MT   | 1970-01-01 00:00:00.000000005 |",
            "| 1000      | MT   | 1970-01-01 00:00:00.000002    |",
            "| 20        | MT   | 1970-01-01 00:00:00.000007    |",
            "| 70        | CT   | 1970-01-01 00:00:00.000000500 |",
            "| 10        | AL   | 1970-01-01 00:00:00.000000050 |",
            "| 30        | MT   | 1970-01-01 00:00:00.000000005 |",
            "| 1000      | MT   | 1970-01-01 00:00:00.000001    |",
            "| 10        | MT   | 1970-01-01 00:00:00.000007    |",
            "| 70        | CT   | 1970-01-01 00:00:00.000000100 |",
            "| 100       | AL   | 1970-01-01 00:00:00.000000050 |",
            "| 5         | MT   | 1970-01-01 00:00:00.000005    |",
            "| 1000      | WA   | 1970-01-01 00:00:00.000008    |",
            "| 10        | VT   | 1970-01-01 00:00:00.000010    |",
            "| 70        | UT   | 1970-01-01 00:00:00.000020    |",
            "| 1000      | WA   | 1970-01-01 00:00:00.000028    |",
            "| 10        | VT   | 1970-01-01 00:00:00.000210    |",
            "| 70        | UT   | 1970-01-01 00:00:00.000220    |",
            "| 50        | VT   | 1970-01-01 00:00:00.000210    |",
            "+-----------+------+-------------------------------+",
        ];
        assert_batches_eq!(&expected, &raw_data(&chunks).await);

        let mut deduplicator = Deduplicater::new();
        let plan = deduplicator.build_scan_plan(
            Arc::from("t"),
            schema,
            chunks,
            Predicate::default(),
            true,
        );
        let batch = collect(plan.unwrap()).await.unwrap();
        // Final data must be sorted
        let expected = vec![
            "+-----------+------+-------------------------------+",
            "| field_int | tag1 | time                          |",
            "+-----------+------+-------------------------------+",
=======
>>>>>>> a27d8fd8
            "| 100       | AL   | 1970-01-01 00:00:00.000000050 |",
            "| 70        | CT   | 1970-01-01 00:00:00.000000100 |",
            "| 70        | CT   | 1970-01-01 00:00:00.000000500 |",
            "| 30        | MT   | 1970-01-01 00:00:00.000000005 |",
            "| 1000      | MT   | 1970-01-01 00:00:00.000001    |",
            "| 1000      | MT   | 1970-01-01 00:00:00.000002    |",
            "| 5         | MT   | 1970-01-01 00:00:00.000005    |",
            "| 10        | MT   | 1970-01-01 00:00:00.000007    |",
            "| 70        | UT   | 1970-01-01 00:00:00.000020    |",
            "| 70        | UT   | 1970-01-01 00:00:00.000220    |",
            "| 10        | VT   | 1970-01-01 00:00:00.000010    |",
            "| 50        | VT   | 1970-01-01 00:00:00.000210    |",
            "| 1000      | WA   | 1970-01-01 00:00:00.000008    |",
            "| 1000      | WA   | 1970-01-01 00:00:00.000028    |",
            "+-----------+------+-------------------------------+",
        ];
        assert_batches_eq!(&expected, &batch);
    }

    fn chunk_ids(group: &[Arc<TestChunk>]) -> String {
        let ids = group.iter().map(|c| c.id().to_string()).collect::<Vec<_>>();
        ids.join(", ")
    }

    fn chunk_group_ids(groups: &[Vec<Arc<TestChunk>>]) -> Vec<String> {
        groups
            .iter()
            .enumerate()
            .map(|(idx, group)| format!("Group {}: {}", idx, chunk_ids(group)))
            .collect()
    }
}<|MERGE_RESOLUTION|>--- conflicted
+++ resolved
@@ -101,7 +101,7 @@
     chunk_pruner: Option<Arc<dyn ChunkPruner<C>>>,
     chunks: Vec<Arc<C>>,
     /// have the scan output sorted ok PK
-    sort_output: bool, 
+    sort_output: bool,
 }
 
 impl<C: QueryChunk> ProviderBuilder<C> {
@@ -183,7 +183,7 @@
     // The chunks
     chunks: Vec<Arc<C>>,
     /// have the scan output sorted ok PK
-    sort_output: bool, 
+    sort_output: bool,
 }
 
 impl<C: QueryChunk + 'static> ChunkTableProvider<C> {
@@ -297,9 +297,9 @@
     }
 
     /// The IOx scan process needs to deduplicate data if there are duplicates. Hence it will look
-    /// like below. 
+    /// like below.
     /// Depending on the parameter, sort_output, the output data of plan will be either sorted or not sorted.
-    /// In the case of sorted plan, plan will include 2 extra operators: the final SortPreservingMergeExec on top and the SortExec 
+    /// In the case of sorted plan, plan will include 2 extra operators: the final SortPreservingMergeExec on top and the SortExec
     ///   on top of Chunk 4's IOxReadFilterNode. Detail:
     /// In this example, there are 4 chunks and should be read bottom up as follows:
     ///  . Chunks 1 and 2 overlap and need to get deduplicated. This includes these main steps:
@@ -314,9 +314,9 @@
     ///  . Chunk 4 neither overlaps with other chunks nor has duplicates in itself, hence it does not
     ///      need any extra besides chunk reading.
     ///     Output data of this branch may NOT be sorted and usually in its input order.
-    /// The final UnionExec on top (just below the top SortPreservingMergeExec) is to union the streams below. 
+    /// The final UnionExec on top (just below the top SortPreservingMergeExec) is to union the streams below.
     ///   If there is only one stream, UnionExec will not be added into the plan.
-    /// In the case the parameter sort_output is true, the output of the plan must be sorted. This is done by 
+    /// In the case the parameter sort_output is true, the output of the plan must be sorted. This is done by
     ///   adding 2 operators: SortExec on top of chunk 4 to sort that chunk, and the top SortPreservingMergeExec
     ///   to merge all four already sorted streams.
     /// ```text
@@ -385,12 +385,8 @@
         let mut plans: Vec<Arc<dyn ExecutionPlan>> = vec![];
         if self.no_duplicates() {
             // Neither overlaps nor duplicates, no deduplicating needed
-<<<<<<< HEAD
+            trace!("All chunks in the scan neither overlap nor duplicates. The scan is simply an IOxReaderFilterNode");
             let mut non_duplicate_plans = Self::build_plans_for_non_duplicates_chunks(
-=======
-            trace!("All chunks in the scan neither overlap nor duplicates. The scan is simply an IOxReaderFilterNode");
-            let plan = Self::build_plans_for_non_duplicates_chunk(
->>>>>>> a27d8fd8
                 Arc::clone(&table_name),
                 Arc::clone(&output_schema),
                 chunks.to_owned(),
@@ -2189,7 +2185,6 @@
             "| 70        | UT   | 1970-01-01 00:00:00.000220    |",
             "| 50        | VT   | 1970-01-01 00:00:00.000210    |",
             "| 1000      | WA   | 1970-01-01 00:00:00.000028    |",
-<<<<<<< HEAD
             "| 100       | AL   | 1970-01-01 00:00:00.000000050 |",
             "| 70        | CT   | 1970-01-01 00:00:00.000000100 |",
             "| 70        | CT   | 1970-01-01 00:00:00.000000500 |",
@@ -2341,8 +2336,6 @@
             "+-----------+------+-------------------------------+",
             "| field_int | tag1 | time                          |",
             "+-----------+------+-------------------------------+",
-=======
->>>>>>> a27d8fd8
             "| 100       | AL   | 1970-01-01 00:00:00.000000050 |",
             "| 70        | CT   | 1970-01-01 00:00:00.000000100 |",
             "| 70        | CT   | 1970-01-01 00:00:00.000000500 |",
