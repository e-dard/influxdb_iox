--- conflicted
+++ resolved
@@ -190,19 +190,13 @@
 
     fn table_summaries(&self) -> Vec<data_types::partition_metadata::TableSummary> {
         match self {
-<<<<<<< HEAD
-            Self::MutableBuffer { chunk, .. } => chunk.table_stats().context(MutableBufferChunk),
-            Self::ReadBuffer { .. } => unimplemented!("read buffer not implemented"),
+            Self::MutableBuffer { chunk, .. } => chunk.table_summaries(),
+            Self::ReadBuffer {
+                chunk_id,
+                partition_key,
+                db,
+            } => db.table_summaries(partition_key, &[*chunk_id]),
             Self::ParquetFile { .. } => unimplemented!("parquet file not implemented"),
-=======
-            Self::MutableBuffer { chunk, .. } => chunk.table_summaries(),
-            Self::ReadBuffer {
-                chunk_id,
-                partition_key,
-                db,
-            } => db.table_summaries(partition_key, &[*chunk_id]),
-            Self::ParquetFile => unimplemented!("parquet file not implemented"),
->>>>>>> 3a150594
         }
     }
 
