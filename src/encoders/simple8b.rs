use std::error::Error;

//
// Adapted from https://github.com/stuartcarnie/rust-encoding
//
const S8B_BIT_SIZE: usize = 60;

// maximum value that can be encoded.
pub const MAX_VALUE: u64 = (1 << 60) - 1;

const NUM_BITS: [[u8; 2]; 14] = [
    [60, 1],
    [30, 2],
    [20, 3],
    [15, 4],
    [12, 5],
    [10, 6],
    [8, 7],
    [7, 8],
    [6, 10],
    [5, 12],
    [4, 15],
    [3, 20],
    [2, 30],
    [1, 60],
];

/// encode packs and binary encodes the provides slice of u64 values using
/// simple8b into the provided vector.
pub fn encode<'a>(src: &[u64], dst: &'a mut Vec<u8>) -> Result<(), Box<dyn Error>> {
    let mut i = 0;
    'next_value: while i < src.len() {
        // try to pack a run of 240 or 120 1s
        let remain = src.len() - i;
        if remain >= 120 {
            let a = if remain >= 240 {
                &src[i..i + 240]
            } else {
                &src[i..i + 120]
            };

            // search for the longest sequence of 1s in a
            let k = a.iter().take_while(|x| **x == 1).count();
            if k == 240 {
                i += 240;
                dst.resize(dst.len() + 8, 0);
                continue;
            } else if k >= 120 {
                i += 120;
                dst.extend_from_slice(&(1u64 << 60).to_be_bytes());
                continue;
            }
        }

        'codes: for (idx, code) in NUM_BITS.iter().enumerate() {
            let (int_n, bit_n) = (code[0] as usize, code[1] as usize);
            if int_n > remain {
                continue;
            }

            let max_val = 1u64 << (bit_n & 0x3f) as u64;
            let mut val = ((idx + 2) << S8B_BIT_SIZE) as u64;
            for (k, in_v) in src[i..].iter().enumerate() {
                if k < int_n {
                    if *in_v >= max_val {
                        continue 'codes;
                    }
                    val |= in_v << ((k * bit_n) as u8 & 0x3f)
                } else {
                    break;
                }
            }
            dst.extend_from_slice(&val.to_be_bytes());
            i += int_n;
            continue 'next_value;
        }
        return Err(From::from("value out of bounds"));
    }
    Ok(())
}

/// decode decodes and unpacks the binary-encoded values stored in src into
/// dst.
pub fn decode<'a>(src: &[u8], dst: &'a mut Vec<u64>) {
    let mut i = 0;
    let mut j = 0;
    let mut buf: [u8; 8] = [0; 8];
    while i < src.len() {
        if dst.len() < j + 240 {
            dst.resize(j + 240, 0); // may need 240 capacity
        }
        buf.copy_from_slice(&src[i..i + 8]);
        j += decode_value(u64::from_be_bytes(buf), &mut dst[j..]);
        i += 8;
    }
    dst.truncate(j);
}

fn decode_value(v: u64, dst: &mut [u64]) -> usize {
    let sel = v >> S8B_BIT_SIZE as u64;
    let mut v = v;
    match sel {
        0 => {
            for i in &mut dst[0..240] {
                *i = 1;
            }
            240
        }
        1 => {
            for i in &mut dst[0..120] {
                *i = 1
            }
            120
        }
        2 => {
            for i in &mut dst[0..60] {
                *i = v & 0x01;
                v >>= 1
            }
            60
        }
        3 => {
            for i in &mut dst[0..30] {
                *i = v & 0x03;
                v >>= 2
            }
            30
        }
        4 => {
            for i in &mut dst[0..20] {
                *i = v & 0x07;
                v >>= 3
            }
            20
        }
        5 => {
            for i in &mut dst[0..15] {
                *i = v & 0x0f;
                v >>= 4
            }
            15
        }
        6 => {
            for i in &mut dst[0..12] {
                *i = v & 0x1f;
                v >>= 5
            }
            12
        }
        7 => {
            for i in &mut dst[0..10] {
                *i = v & 0x3f;
                v >>= 6
            }
            10
        }
        8 => {
            for i in &mut dst[0..8] {
                *i = v & 0x7f;
                v >>= 7
            }
            8
        }
        9 => {
            for i in &mut dst[0..7] {
                *i = v & 0xff;
                v >>= 8
            }
            7
        }
        10 => {
            for i in &mut dst[0..6] {
                *i = v & 0x03ff;
                v >>= 10
            }
            6
        }
        11 => {
            for i in &mut dst[0..5] {
                *i = v & 0x0fff;
                v >>= 12
            }
            5
        }
        12 => {
            dst[0] = v & 0x7fff;
            dst[1] = (v >> 15) & 0x7fff;
            dst[2] = (v >> 30) & 0x7fff;
            dst[3] = (v >> 45) & 0x7fff;
            4
        }
        13 => {
            for i in &mut dst[0..3] {
                *i = v & 0x000f_ffff;
                v >>= 20
            }
            3
        }
        14 => {
            for i in &mut dst[0..2] {
                *i = v & 0x3fff_ffff;
                v >>= 30
            }
            2
        }
        15 => {
            dst[0] = v & 0x0fff_ffff_ffff_ffff;
            1
        }
        _ => 0,
    }
}

#[cfg(test)]
#[allow(clippy::unreadable_literal)]
mod tests {
    use super::*;
    use rand::rngs::StdRng;
    use rand::{Rng, SeedableRng};

    #[test]
    fn test_encode_no_values() {
        let src = vec![];
        let mut dst = vec![];

        // check for error
        encode(&src, &mut dst).expect("failed to encode src");

        // verify encoded no values.
        assert_eq!(dst.len(), src.len())
    }

    #[test]
    fn test_encode_mixed_sizes() {
        let src = vec![7, 6, 256, 4, 3, 2, 1];

        let mut encoded = vec![];
        let mut decoded = vec![];
        encode(&src, &mut encoded).expect("failed to encode");
        assert_eq!(encoded.len(), 16); // verify vector is truncated.
        decode(&encoded, &mut decoded);
        assert_eq!(decoded.to_vec(), src, "{}", "mixed sizes");
    }

    #[test]
    fn test_encode_mixed_sizes_alt() {
        let src = vec![1, 11, 3124, 123543256, 2398567984273478];

        let mut encoded = vec![];
        let mut decoded = vec![];
        encode(&src, &mut encoded).expect("failed to encode");
        assert_eq!(encoded.len(), 24); // verify vector is truncated.
        decode(&encoded, &mut decoded);
        assert_eq!(decoded.to_vec(), src, "{}", "mixed sizes");
    }

    #[test]
    fn test_encode_too_big() {
        let src = vec![7, 6, 2 << (61 - 1), 4, 3, 2, 1];

        let mut encoded = vec![];
<<<<<<< HEAD
        match encode(&src, &mut encoded) {
            Ok(_) => assert!(false), // TODO(edd): fix this silly assertion
            Err(_) => (),
        }
=======
        let result = encode_all(&src, &mut encoded);
        assert_eq!(result.unwrap_err().to_string(), "value out of bounds");
>>>>>>> f155e647
    }

    #[test]
    fn test_encode() {
        struct Test {
            name: String,
            // TODO(edd): no idea how to store the closure in the struct rather than the
            // result.
            input: Vec<u64>,
        }

        let tests = vec![
            Test {
                name: String::from("1 bit"),
                input: bits(100, 1)(),
            },
            Test {
                name: String::from("2 bit"),
                input: bits(100, 2)(),
            },
            Test {
                name: String::from("3 bit"),
                input: bits(100, 3)(),
            },
            Test {
                name: String::from("4 bit"),
                input: bits(100, 4)(),
            },
            Test {
                name: String::from("5 bit"),
                input: bits(100, 5)(),
            },
            Test {
                name: String::from("6 bit"),
                input: bits(100, 6)(),
            },
            Test {
                name: String::from("7 bit"),
                input: bits(100, 7)(),
            },
            Test {
                name: String::from("8 bit"),
                input: bits(100, 8)(),
            },
            Test {
                name: String::from("10 bit"),
                input: bits(100, 10)(),
            },
            Test {
                name: String::from("12 bit"),
                input: bits(100, 12)(),
            },
            Test {
                name: String::from("15 bit"),
                input: bits(100, 15)(),
            },
            Test {
                name: String::from("20 bit"),
                input: bits(100, 20)(),
            },
            Test {
                name: String::from("30 bit"),
                input: bits(100, 30)(),
            },
            Test {
                name: String::from("60 bit"),
                input: bits(100, 60)(),
            },
            Test {
                name: String::from("240 ones"),
                input: ones(240)(),
            },
        ];

        for test in tests {
            let mut encoded = vec![];
            encode(&test.input, &mut encoded).expect("failed to encode");
            let mut decoded = vec![];
            decode(&encoded, &mut decoded);
            assert_eq!(decoded.to_vec(), test.input, "{}", test.name);
        }

        // Some special cases that are tricky to get into the structs until I figure
        // out how to make `input` a function.

        let mut input = ones(240)();
        input[120] = 5;
        let mut encoded = vec![];
        encode(&input, &mut encoded).expect("failed to encode");
        let mut decoded = vec![];
        decode(&encoded, &mut decoded);
        assert_eq!(decoded.to_vec(), input, "{}", "120 ones");

        input = ones(240)();
        input[119] = 5;

        let mut encoded = vec![];
        encode(&input, &mut encoded).expect("failed to encode");
        let mut decoded = vec![];
        decode(&encoded, &mut decoded);
        assert_eq!(decoded.to_vec(), input, "{}", "119 ones");

        input = ones(241)();
        input[239] = 5;

        let mut encoded = vec![];
        encode(&input, &mut encoded).expect("failed to encode");
        let mut decoded = vec![];
        decode(&encoded, &mut decoded);
        assert_eq!(decoded.to_vec(), input, "{}", "239 ones");
    }

    fn bits(n: u64, bits: u8) -> impl Fn() -> Vec<u64> {
        // move takes ownership of captured variable n
        move || {
            let max = 1 << bits;
            let mut rng: StdRng = SeedableRng::seed_from_u64(231);
            let mut a = Vec::with_capacity(n as usize);
            for i in 0..n {
                let top_bit = (i & 1) << (bits - 1);
                let v = rng.gen_range(0, max) | top_bit;
                assert!(v < max);
                a.push(v);
            }
            a
        }
    }

    fn ones(n: u64) -> impl Fn() -> Vec<u64> {
        move || vec![1; n as usize]
    }
}<|MERGE_RESOLUTION|>--- conflicted
+++ resolved
@@ -259,15 +259,8 @@
         let src = vec![7, 6, 2 << (61 - 1), 4, 3, 2, 1];
 
         let mut encoded = vec![];
-<<<<<<< HEAD
-        match encode(&src, &mut encoded) {
-            Ok(_) => assert!(false), // TODO(edd): fix this silly assertion
-            Err(_) => (),
-        }
-=======
-        let result = encode_all(&src, &mut encoded);
+        let result = encode(&src, &mut encoded);
         assert_eq!(result.unwrap_err().to_string(), "value out of bounds");
->>>>>>> f155e647
     }
 
     #[test]
